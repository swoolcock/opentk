--- conflicted
+++ resolved
@@ -1687,7 +1687,6 @@
                     SetCursorVisible(value);
                     cursor_visible = value;
                 }
-<<<<<<< HEAD
             }
         }
 
@@ -1697,9 +1696,6 @@
             set
             {
                 using (new XLock(window.Display))
-=======
-                else if (!value && cursor_visible)
->>>>>>> 2aec0102
                 {
                     SetCursorGrab(value);
                     cursor_grabbed = value;
