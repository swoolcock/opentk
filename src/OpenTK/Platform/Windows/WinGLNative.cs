//
// The Open Toolkit Library License
//
// Copyright (c) 2006 - 2009 the Open Toolkit library.
//
// Permission is hereby granted, free of charge, to any person obtaining a copy
// of this software and associated documentation files (the "Software"), to deal
// in the Software without restriction, including without limitation the rights to
// use, copy, modify, merge, publish, distribute, sublicense, and/or sell copies of
// the Software, and to permit persons to whom the Software is furnished to do
// so, subject to the following conditions:
//
// The above copyright notice and this permission notice shall be included in all
// copies or substantial portions of the Software.
//
// THE SOFTWARE IS PROVIDED "AS IS", WITHOUT WARRANTY OF ANY KIND,
// EXPRESS OR IMPLIED, INCLUDING BUT NOT LIMITED TO THE WARRANTIES
// OF MERCHANTABILITY, FITNESS FOR A PARTICULAR PURPOSE AND
// NONINFRINGEMENT. IN NO EVENT SHALL THE AUTHORS OR COPYRIGHT
// HOLDERS BE LIABLE FOR ANY CLAIM, DAMAGES OR OTHER LIABILITY,
// WHETHER IN AN ACTION OF CONTRACT, TORT OR OTHERWISE, ARISING
// FROM, OUT OF OR IN CONNECTION WITH THE SOFTWARE OR THE USE OR
// OTHER DEALINGS IN THE SOFTWARE.
//

using System;
using System.Diagnostics;
using System.Runtime.InteropServices;
using System.Text;
using OpenTK.Input;
#if !MINIMAL
using System.Drawing;
using System.Drawing.Imaging;
#endif

namespace OpenTK.Platform.Windows
{
    /// \internal
    /// <summary>
    /// Drives GameWindow on Windows.
    /// This class supports OpenTK, and is not intended for use by OpenTK programs.
    /// </summary>
    internal sealed class WinGLNative : NativeWindowBase
    {
        private const ExtendedWindowStyle ParentStyleEx = ExtendedWindowStyle.WindowEdge | ExtendedWindowStyle.ApplicationWindow;
        private const ExtendedWindowStyle ChildStyleEx = 0;

        private readonly IntPtr Instance = Marshal.GetHINSTANCE(typeof(WinGLNative).Module);
        private readonly IntPtr ClassName = Marshal.StringToHGlobalAuto(Guid.NewGuid().ToString());
        private readonly WindowProcedure WindowProcedureDelegate;

        private readonly uint ModalLoopTimerPeriod = 1;
        private UIntPtr timer_handle;

        private bool class_registered;
        private bool disposed;
        private bool exists;
        private WinWindowInfo window, child_window;
        private WindowBorder windowBorder = WindowBorder.Resizable;
        private Nullable<WindowBorder> previous_window_border; // Set when changing to fullscreen state.
        private Nullable<WindowBorder> deferred_window_border; // Set to avoid changing borders during fullscreen state.
        private WindowState windowState = WindowState.Normal;
        private bool borderless_maximized_window_state = false; // Hack to get maximized mode with hidden border (not normally possible).
        private bool focused;
        private bool mouse_outside_window = true;
        private int mouse_capture_count = 0;
        private int mouse_last_timestamp = 0;
        private bool invisible_since_creation; // Set by WindowsMessage.CREATE and consumed by Visible = true (calls BringWindowToFront).
        private int suppress_resize; // Used in WindowBorder and WindowState in order to avoid rapid, consecutive resize events.
        private bool is_in_modal_loop; // set to true whenever we enter the modal resize/move event loop

        private Rectangle
            bounds = new Rectangle(),
            client_rectangle = new Rectangle(),
            previous_bounds = new Rectangle(); // Used to restore previous size when leaving fullscreen mode.

        private Icon icon;

        private const ClassStyle DefaultClassStyle = ClassStyle.OwnDC;

        private const long ExtendedBit = 1 << 24;           // Used to distinguish left and right control, alt and enter keys.

        public static readonly uint ShiftLeftScanCode = Functions.MapVirtualKey(VirtualKeys.LSHIFT, 0);
        public static readonly uint ShiftRightScanCode = Functions.MapVirtualKey(VirtualKeys.RSHIFT, 0);
        public static readonly uint ControlLeftScanCode = Functions.MapVirtualKey(VirtualKeys.LCONTROL, 0);
        public static readonly uint ControlRightScanCode = Functions.MapVirtualKey(VirtualKeys.RCONTROL, 0);
        public static readonly uint AltLeftScanCode = Functions.MapVirtualKey(VirtualKeys.LMENU, 0);
        public static readonly uint AltRightScanCode = Functions.MapVirtualKey(VirtualKeys.RMENU, 0);

<<<<<<< HEAD
        MouseCursor cursor = MouseCursor.Default;
        IntPtr cursor_handle = Functions.LoadCursor(CursorName.Arrow);
        int cursor_visible_count = 0;
        bool is_cursor_confined = false;

        static readonly object SyncRoot = new object();

        #endregion
=======
        private MouseCursor cursor = MouseCursor.Default;
        private IntPtr cursor_handle = Functions.LoadCursor(CursorName.Arrow);
        private int cursor_visible_count = 0;
>>>>>>> 9bd713fb

        private static readonly object SyncRoot = new object();

        public WinGLNative(int x, int y, int width, int height, string title, GameWindowFlags options, DisplayDevice device)
        {
            lock (SyncRoot)
            {
                // This is the main window procedure callback. We need the callback in order to create the window, so
                // don't move it below the CreateWindow calls.
                WindowProcedureDelegate = WindowProcedure;

                //// This timer callback is called periodically when the window enters a sizing / moving modal loop.
                //ModalLoopCallback = delegate(IntPtr handle, WindowMessage msg, UIntPtr eventId, int time)
                //{
                //    // Todo: find a way to notify the frontend that it should process queued up UpdateFrame/RenderFrame events.
                //    if (Move != null)
                //        Move(this, EventArgs.Empty);
                //};

                int scale_width = width;
                int scale_height = height;
                int scale_x = x;
                int scale_y = y;
                if (Toolkit.Options.EnableHighResolution)
                {
                    // CreateWindow takes values in pixels.
                    // According to the high-dpi guidelines,
                    // we need to scale these values by the
                    // current DPI.
                    // Search MSDN for "How to Ensure That
                    // Your Application Displays Properly on
                    // High-DPI Displays"
                    scale_width = ScaleX(width);
                    scale_height = ScaleY(height);
                    scale_x = ScaleX(x);
                    scale_y = ScaleY(y);
                }

                // To avoid issues with Ati drivers on Windows 6+ with compositing enabled, the context will not be
                // bound to the top-level window, but rather to a child window docked in the parent.
                window = new WinWindowInfo(
                    CreateWindow(
                        scale_x, scale_y, scale_width, scale_height,
                        title, options, device, IntPtr.Zero),
                    null);
                child_window = new WinWindowInfo(
                    CreateWindow(
                        0, 0, ClientSize.Width, ClientSize.Height,
                        title, options, device, window.Handle),
                    window);
                Functions.DragAcceptFiles(window.Handle, true);

                exists = true;
            }
        }

        private enum ScaleDirection { X, Y }

        // Scales a value according according
        // to the DPI of the specified direction
        private static int Scale(int v, ScaleDirection direction)
        {
            IntPtr dc = Functions.GetDC(IntPtr.Zero);
            if (dc != IntPtr.Zero)
            {
                int dpi = Functions.GetDeviceCaps(dc,
                    direction == ScaleDirection.X ? DeviceCaps.LogPixelsX : DeviceCaps.LogPixelsY);
                if (dpi > 0)
                {
                    float scale = dpi / 96.0f;
                    v = (int)Math.Round(v * scale);
                }
                Functions.ReleaseDC(IntPtr.Zero, dc);
            }
            return v;
        }

        private static int ScaleX(int x)
        {
            return Scale(x, ScaleDirection.X);
        }

        private static int ScaleY(int y)
        {
            return Scale(y, ScaleDirection.Y);
        }

        private static int Unscale(int v, ScaleDirection direction)
        {
            IntPtr dc = Functions.GetDC(IntPtr.Zero);
            if (dc != IntPtr.Zero)
            {
                int dpi = Functions.GetDeviceCaps(dc,
                    direction == ScaleDirection.X ? DeviceCaps.LogPixelsX : DeviceCaps.LogPixelsY);
                if (dpi > 0)
                {
                    float scale = dpi / 96.0f;
                    v = (int)Math.Round(v / scale);
                }
                Functions.ReleaseDC(IntPtr.Zero, dc);
            }
            return v;
        }

        private static int UnscaleX(int x)
        {
            return Unscale(x, ScaleDirection.X);
        }

        private static int UnscaleY(int y)
        {
            return Unscale(y, ScaleDirection.Y);
        }

        private void HandleActivate(IntPtr handle, WindowMessage message, IntPtr wParam, IntPtr lParam)
        {
            // See http://msdn.microsoft.com/en-us/library/ms646274(VS.85).aspx (WM_ACTIVATE notification):
            // wParam: The low-order word specifies whether the window is being activated or deactivated.
            bool new_focused_state = Focused;
            if (IntPtr.Size == 4)
            {
                focused = (wParam.ToInt32() & 0xFFFF) != 0;
            }
            else
            {
                focused = (wParam.ToInt64() & 0xFFFF) != 0;
            }

            if (new_focused_state != Focused)
            {
                OnFocusedChanged(EventArgs.Empty);
            }
        }

        private void HandleEnterModalLoop(IntPtr handle, WindowMessage message, IntPtr wParam, IntPtr lParam)
        {
            // Entering the modal size/move loop: we don't want rendering to
            // stop during this time, so we register a timer callback to continue
            // processing from time to time.
            is_in_modal_loop = true;
            StartTimer(handle);

<<<<<<< HEAD
            if (!CursorVisible && !is_cursor_confined)
                GrabCursor(false);
=======
            if (!CursorVisible)
            {
                UngrabCursor();
            }
>>>>>>> 9bd713fb
        }

        private void HandleExitModalLoop(IntPtr handle, WindowMessage message, IntPtr wParam, IntPtr lParam)
        {
            // Exiting from Modal size/move loop: the timer callback is no longer
            // necessary.
            is_in_modal_loop = false;
            StopTimer(handle);

            // Ensure cursor remains grabbed
            if (!CursorVisible)
<<<<<<< HEAD
                GrabCursor(true);
=======
            {
                GrabCursor();
            }
>>>>>>> 9bd713fb
        }

        private void HandleWindowPositionChanged(IntPtr handle, WindowMessage message, IntPtr wParam, IntPtr lParam)
        {
            unsafe
            {
                WindowPosition* pos = (WindowPosition*)lParam;
                if (window != null && pos->hwnd == window.Handle)
                {
                    Point new_location = new Point(pos->x, pos->y);
                    if (Location != new_location)
                    {
                        bounds.Location = new_location;
                        OnMove(EventArgs.Empty);
                    }

                    Size new_size = new Size(pos->cx, pos->cy);
                    if (Size != new_size)
                    {
                        bounds.Width = pos->cx;
                        bounds.Height = pos->cy;

                        Win32Rectangle rect;
                        Functions.GetClientRect(handle, out rect);
                        client_rectangle = rect.ToRectangle();

                        Functions.SetWindowPos(child_window.Handle, IntPtr.Zero, 0, 0, ClientRectangle.Width, ClientRectangle.Height,
                            SetWindowPosFlags.NOZORDER | SetWindowPosFlags.NOOWNERZORDER |
                            SetWindowPosFlags.NOACTIVATE | SetWindowPosFlags.NOSENDCHANGING);

                        if (suppress_resize <= 0)
                        {
                            OnResize(EventArgs.Empty);
                        }
                    }

                    if (!is_in_modal_loop)
                    {
                        // If we are in a modal resize/move loop, cursor grabbing is
                        // handled inside [ENTER|EXIT]SIZEMOVE case above.
                        // If not, then we have to handle cursor grabbing here.
                        if (!CursorVisible)
<<<<<<< HEAD
                            GrabCursor(true);
=======
                        {
                            GrabCursor();
                        }
>>>>>>> 9bd713fb
                    }
                }
            }
        }

        private void HandleStyleChanged(IntPtr handle, WindowMessage message, IntPtr wParam, IntPtr lParam)
        {
            WindowBorder old_border = windowBorder;
            WindowBorder new_border = old_border;

            unsafe
            {
                GWL get_window_style = (GWL)unchecked(wParam.ToInt32());
                if ((get_window_style & (GWL.STYLE | GWL.EXSTYLE)) != 0)
                {
                    WindowStyle style = ((StyleStruct*)lParam)->New;
                    if ((style & WindowStyle.Popup) != 0)
                    {
                        new_border = WindowBorder.Hidden;
                    }
                    else if ((style & WindowStyle.ThickFrame) != 0)
                    {
                        new_border = WindowBorder.Resizable;
                    }
                    else if ((style & ~(WindowStyle.ThickFrame | WindowStyle.MaximizeBox)) != 0)
                    {
                        new_border = WindowBorder.Fixed;
                    }
                }
            }

            if (new_border != windowBorder)
            {
                // Ensure cursor remains grabbed
                if (!CursorVisible)
<<<<<<< HEAD
                    GrabCursor(true);
=======
                {
                    GrabCursor();
                }
>>>>>>> 9bd713fb

                windowBorder = new_border;
                OnWindowBorderChanged(EventArgs.Empty);
            }
        }

        private void HandleSize(IntPtr handle, WindowMessage message, IntPtr wParam, IntPtr lParam)
        {
            SizeMessage state = (SizeMessage)wParam.ToInt64();
            WindowState new_state = windowState;
            switch (state)
            {
                case SizeMessage.RESTORED:
                    new_state = borderless_maximized_window_state ?
                       WindowState.Maximized : WindowState.Normal;
                    break;

                case SizeMessage.MINIMIZED:
                    new_state = WindowState.Minimized;
                    break;

                case SizeMessage.MAXIMIZED:
                    new_state = WindowBorder == WindowBorder.Hidden ?
                        WindowState.Fullscreen : WindowState.Maximized;
                    break;
            }

            if (new_state != windowState)
            {
                windowState = new_state;
                OnWindowStateChanged(EventArgs.Empty);

                // Ensure cursor remains grabbed
                if (!CursorVisible)
<<<<<<< HEAD
                    GrabCursor(true);
=======
                {
                    GrabCursor();
                }
>>>>>>> 9bd713fb
            }
        }

        private IntPtr? HandleSetCursor(IntPtr handle, WindowMessage message, IntPtr wParam, IntPtr lParam)
        {
            if (cursor != MouseCursor.Default)
            {
                // Only set the mouse cursor inside the client rectangle
                // See MSDN "Setting the Cursor Image"
                const int ht_client = 1;
                if ((lParam.ToInt64() & 0xffff) == ht_client)
                {
                    Functions.SetCursor(cursor_handle);
                    return new IntPtr(1);
                }
            }

            return null;
        }

        private void HandleCaptureChanged(IntPtr handle, WindowMessage message, IntPtr wParam, IntPtr lParam)
        {
            if (lParam != window.Handle)
            {
                mouse_capture_count = 0;
            }
        }

        private void HandleChar(IntPtr handle, WindowMessage message, IntPtr wParam, IntPtr lParam)
        {
            char c;
            if (IntPtr.Size == 4)
            {
                c = (char)wParam.ToInt32();
            }
            else
            {
                c = (char)wParam.ToInt64();
            }

            if (!Char.IsControl(c))
            {
                OnKeyPress(c);
            }
        }

        private void HandleMouseMove(IntPtr handle, WindowMessage message, IntPtr wParam, IntPtr lParam)
        {
            Point point = new Point(
                (short)((uint)lParam.ToInt32() & 0x0000FFFF),
                (short)(((uint)lParam.ToInt32() & 0xFFFF0000) >> 16));

            if (mouse_capture_count > 0)
            {
                bool mouse_was_outside_window = mouse_outside_window;
                mouse_outside_window = !ClientRectangle.Contains(point);

                if (mouse_outside_window && !mouse_was_outside_window)
                {
                    // Mouse leaving
                    // If we have mouse capture we ignore WM_MOUSELEAVE events, so
                    // have to manually call OnMouseLeave here.
                    // Mouse tracking is disabled automatically by the OS
                    OnMouseLeave(EventArgs.Empty);
                }
                else if (!mouse_outside_window && mouse_was_outside_window)
                {
                    // Mouse entring
                    OnMouseEnter(EventArgs.Empty);
                }
            }
            else if (/* !mouse_is_captured && */ mouse_outside_window)
            {
                // Once we receive a mouse move event, it means that the mouse has
                // re-entered the window.
                mouse_outside_window = false;
                EnableMouseTracking();
                OnMouseEnter(EventArgs.Empty);
            }

            unsafe
            {
                // GetMouseMovePointsEx works with screen coordinates
                Point screenPoint = point;
                Functions.ClientToScreen(handle, ref screenPoint);
                int timestamp = Functions.GetMessageTime();

                // & 0xFFFF to handle multiple monitors http://support.microsoft.com/kb/269743
                MouseMovePoint movePoint = new MouseMovePoint()
                {
                    X = screenPoint.X & 0xFFFF,
                    Y = screenPoint.Y & 0xFFFF,
                    Time = timestamp,
                };

                // Max points GetMouseMovePointsEx can return is 64.
                const int numPoints = 64;
                MouseMovePoint* movePoints = stackalloc MouseMovePoint[numPoints];

                // GetMouseMovePointsEx fills in movePoints so that the most
                // recent events are at low indices in the array.
                int points = Functions.GetMouseMovePointsEx(
                    (uint)MouseMovePoint.SizeInBytes,
                    &movePoint, movePoints, numPoints,
                    Constants.GMMP_USE_DISPLAY_POINTS);

                int lastError = Marshal.GetLastWin32Error();

                // No points returned or search point not found
                if (points == 0 || (points == -1 && lastError == Constants.ERROR_POINT_NOT_FOUND))
                {
                    // Just use the mouse move position
                    OnMouseMove(point.X, point.Y);
                }
                else if (points == -1)
                {
                    throw new System.ComponentModel.Win32Exception(lastError);
                }
                else
                {
                    // Exclude the current position.
                    Point currentScreenPosition = new Point(MouseState.X, MouseState.Y);
                    Functions.ClientToScreen(handle, ref currentScreenPosition);

                    // Find the first move point we've already seen.
                    int i = 0;
                    for (i = 0; i < points; ++i)
                    {
                        if (movePoints[i].Time < mouse_last_timestamp)
                        {
                            break;
                        }
                        if (movePoints[i].Time == mouse_last_timestamp &&
                            movePoints[i].X == currentScreenPosition.X &&
                            movePoints[i].Y == currentScreenPosition.Y)
                        {
                            break;
                        }
                    }

                    // Now move the mouse to each point before the one just found.
                    while (--i >= 0)
                    {
                        Point position = new Point(movePoints[i].X, movePoints[i].Y);
                        // Handle multiple monitors http://support.microsoft.com/kb/269743
                        if (position.X > 32767)
                        {
                            position.X -= 65536;
                        }
                        if (position.Y > 32767)
                        {
                            position.Y -= 65536;
                        }
                        Functions.ScreenToClient(handle, ref position);
                        OnMouseMove(position.X, position.Y);
                    }
                }
                mouse_last_timestamp = timestamp;
            }
        }

        private void HandleMouseLeave(IntPtr handle, WindowMessage message, IntPtr wParam, IntPtr lParam)
        {
            // If the mouse is captured we get spurious MOUSELEAVE events.
            // So ignore WM_MOUSELEAVE if capture count != 0.
            if (mouse_capture_count == 0 )
            {
                mouse_outside_window = true;
                // Mouse tracking is disabled automatically by the OS
                OnMouseLeave(EventArgs.Empty);
            }
        }

        private void HandleMouseWheel(IntPtr handle, WindowMessage message, IntPtr wParam, IntPtr lParam)
        {
            // This is due to inconsistent behavior of the WParam value on 64bit arch, whese
            // wparam = 0xffffffffff880000 or wparam = 0x00000000ff100000
            OnMouseWheel(0, ((long)wParam << 32 >> 48) / 120.0f);
        }

        private void HandleMouseHWheel(IntPtr handle, WindowMessage message, IntPtr wParam, IntPtr lParam)
        {
            // This is due to inconsistent behavior of the WParam value on 64bit arch, whese
            // wparam = 0xffffffffff880000 or wparam = 0x00000000ff100000
            OnMouseWheel(((long)wParam << 32 >> 48) / 120.0f, 0);
        }

        private void HandleLButtonDown(IntPtr handle, WindowMessage message, IntPtr wParam, IntPtr lParam)
        {
            SetCapture();
            OnMouseDown(MouseButton.Left);
        }

        private void HandleMButtonDown(IntPtr handle, WindowMessage message, IntPtr wParam, IntPtr lParam)
        {
            SetCapture();
            OnMouseDown(MouseButton.Middle);
        }

        private void HandleRButtonDown(IntPtr handle, WindowMessage message, IntPtr wParam, IntPtr lParam)
        {
            SetCapture();
            OnMouseDown(MouseButton.Right);
        }

        private void HandleXButtonDown(IntPtr handle, WindowMessage message, IntPtr wParam, IntPtr lParam)
        {
            SetCapture();
            MouseButton button =
                ((wParam.ToInt32() & 0xFFFF0000) >> 16) == 1 ?
                MouseButton.Button1 : MouseButton.Button2;
            OnMouseDown(button);
        }

        private void HandleLButtonUp(IntPtr handle, WindowMessage message, IntPtr wParam, IntPtr lParam)
        {
            ReleaseCapture();
            OnMouseUp(MouseButton.Left);
        }

        private void HandleMButtonUp(IntPtr handle, WindowMessage message, IntPtr wParam, IntPtr lParam)
        {
            ReleaseCapture();
            OnMouseUp(MouseButton.Middle);
        }

        private void HandleRButtonUp(IntPtr handle, WindowMessage message, IntPtr wParam, IntPtr lParam)
        {
            ReleaseCapture();
            OnMouseUp(MouseButton.Right);
        }

        private void HandleXButtonUp(IntPtr handle, WindowMessage message, IntPtr wParam, IntPtr lParam)
        {
            ReleaseCapture();
            MouseButton button =
                ((wParam.ToInt32() & 0xFFFF0000) >> 16) == 1 ?
                MouseButton.Button1 : MouseButton.Button2;
            OnMouseUp(button);
        }

        private void HandleKeyboard(IntPtr handle, WindowMessage message, IntPtr wParam, IntPtr lParam)
        {
            bool pressed =
                message == WindowMessage.KEYDOWN ||
                message == WindowMessage.SYSKEYDOWN;

            // Shift/Control/Alt behave strangely when e.g. ShiftRight is held down and ShiftLeft is pressed
            // and released. It looks like neither key is released in this case, or that the wrong key is
            // released in the case of Control and Alt.
            // To combat this, we are going to release both keys when either is released. Hacky, but should work.
            // Win95 does not distinguish left/right key constants (GetAsyncKeyState returns 0).
            // In this case, both keys will be reported as pressed.

            bool extended = (lParam.ToInt64() & ExtendedBit) != 0;
            short scancode = (short)((lParam.ToInt64() >> 16) & 0xff);
            //ushort repeat_count = unchecked((ushort)((ulong)lParam.ToInt64() & 0xffffu));
            VirtualKeys vkey = (VirtualKeys)wParam;
            bool is_valid;
            Key key = WinKeyMap.TranslateKey(scancode, vkey, extended, false, out is_valid);

            if (is_valid)
            {
                if (pressed)
                {
                    //OnKeyDown(key, repeat_count > 0);
                    OnKeyDown(key, KeyboardState[key]);
                }
                else
                {
                    OnKeyUp(key);
                }
            }
        }

        private void HandleKillFocus(IntPtr handle, WindowMessage message, IntPtr wParam, IntPtr lParam)
        {
        }

        private void HandleCreate(IntPtr handle, WindowMessage message, IntPtr wParam, IntPtr lParam)
        {
            CreateStruct cs = (CreateStruct)Marshal.PtrToStructure(lParam, typeof(CreateStruct));
            if (cs.hwndParent == IntPtr.Zero)
            {
                bounds.X = cs.x;
                bounds.Y = cs.y;
                bounds.Width = cs.cx;
                bounds.Height = cs.cy;

                Win32Rectangle rect;
                Functions.GetClientRect(handle, out rect);
                client_rectangle = rect.ToRectangle();

                invisible_since_creation = true;
            }
        }

        private void HandleClose(IntPtr handle, WindowMessage message, IntPtr wParam, IntPtr lParam)
        {
            System.ComponentModel.CancelEventArgs e = new System.ComponentModel.CancelEventArgs();

            OnClosing(e);

            if (!e.Cancel)
            {
                DestroyWindow();
            }
        }

        private void HandleDestroy(IntPtr handle, WindowMessage message, IntPtr wParam, IntPtr lParam)
        {
            exists = false;

            if (handle == window.Handle)
            {
                Functions.UnregisterClass(ClassName, Instance);
            }
            window.Dispose();
            child_window.Dispose();

            OnClosed(EventArgs.Empty);
        }

        private void HandleDropFiles(IntPtr handle, WindowMessage message, IntPtr wParam, IntPtr lParam)
        {
            IntPtr hDrop = wParam;
            uint filesCounter = Functions.DragQueryFile(hDrop, 0xFFFFFFFF, IntPtr.Zero, 0);
            for (uint i = 0; i < filesCounter; ++i)
            {
                // Don't forget about \0 at the end
                uint fileNameSize = Functions.DragQueryFile(hDrop, i, IntPtr.Zero, 0) + 1;
                IntPtr str = Marshal.AllocHGlobal((int)fileNameSize);

                Functions.DragQueryFile(hDrop, i, str, fileNameSize);

                string dropString = Marshal.PtrToStringAuto(str);
                OnFileDrop(dropString);

                Marshal.FreeHGlobal(str);
            }

            Functions.DragFinish(hDrop);
        }

        private IntPtr WindowProcedure(IntPtr handle, WindowMessage message, IntPtr wParam, IntPtr lParam)
        {
            IntPtr? result = null;

            switch (message)
            {
                case WindowMessage.ACTIVATE:
                    HandleActivate(handle, message, wParam, lParam);
                    break;

                case WindowMessage.ENTERMENULOOP:
                case WindowMessage.ENTERSIZEMOVE:
                    HandleEnterModalLoop(handle, message, wParam, lParam);
                    break;

                case WindowMessage.EXITMENULOOP:
                case WindowMessage.EXITSIZEMOVE:
                    HandleExitModalLoop(handle, message, wParam, lParam);
                    break;

                case WindowMessage.ERASEBKGND:
                    return new IntPtr(1);

                case WindowMessage.WINDOWPOSCHANGED:
                    HandleWindowPositionChanged(handle, message, wParam, lParam);
                    break;

                case WindowMessage.STYLECHANGED:
                    HandleStyleChanged(handle, message, wParam, lParam);
                    break;

                case WindowMessage.SIZE:
                    HandleSize(handle, message, wParam, lParam);
                    break;

                case WindowMessage.SETCURSOR:
                    result = HandleSetCursor(handle, message, wParam, lParam);
                    break;

                case WindowMessage.CAPTURECHANGED:
                    HandleCaptureChanged(handle, message, wParam, lParam);
                    break;

                case WindowMessage.CHAR:
                    HandleChar(handle, message, wParam, lParam);
                    break;

                case WindowMessage.MOUSEMOVE:
                    HandleMouseMove(handle, message, wParam, lParam);
                    break;

                case WindowMessage.MOUSELEAVE:
                    HandleMouseLeave(handle, message, wParam, lParam);
                    break;

                case WindowMessage.MOUSEWHEEL:
                    HandleMouseWheel(handle, message, wParam, lParam);
                    return IntPtr.Zero;

                case WindowMessage.MOUSEHWHEEL:
                    HandleMouseHWheel(handle, message, wParam, lParam);
                    return IntPtr.Zero;

                case WindowMessage.LBUTTONDOWN:
                    HandleLButtonDown(handle, message, wParam, lParam);
                    return IntPtr.Zero;

                case WindowMessage.MBUTTONDOWN:
                    HandleMButtonDown(handle, message, wParam, lParam);
                    return IntPtr.Zero;

                case WindowMessage.RBUTTONDOWN:
                    HandleRButtonDown(handle, message, wParam, lParam);
                    return IntPtr.Zero;

                case WindowMessage.XBUTTONDOWN:
                    HandleXButtonDown(handle, message, wParam, lParam);
                    return IntPtr.Zero;

                case WindowMessage.LBUTTONUP:
                    HandleLButtonUp(handle, message, wParam, lParam);
                    return IntPtr.Zero;

                case WindowMessage.MBUTTONUP:
                    HandleMButtonUp(handle, message, wParam, lParam);
                    return IntPtr.Zero;

                case WindowMessage.RBUTTONUP:
                    HandleRButtonUp(handle, message, wParam, lParam);
                    return IntPtr.Zero;

                case WindowMessage.XBUTTONUP:
                    HandleXButtonUp(handle, message, wParam, lParam);
                    return IntPtr.Zero;

                // Keyboard events:
                case WindowMessage.KEYDOWN:
                case WindowMessage.KEYUP:
                case WindowMessage.SYSKEYDOWN:
                case WindowMessage.SYSKEYUP:
                    HandleKeyboard(handle, message, wParam, lParam);
                    return IntPtr.Zero;

                case WindowMessage.SYSCHAR:
                    return IntPtr.Zero;

                case WindowMessage.KILLFOCUS:
                    HandleKillFocus(handle, message, wParam, lParam);
                    break;

                case WindowMessage.DROPFILES:
                    HandleDropFiles(handle, message, wParam, lParam);
                    break;

                case WindowMessage.CREATE:
                    HandleCreate(handle, message, wParam, lParam);
                    break;

                case WindowMessage.CLOSE:
                    HandleClose(handle, message, wParam, lParam);
                    return IntPtr.Zero;

                case WindowMessage.DESTROY:
                    HandleDestroy(handle, message, wParam, lParam);
                    break;
            }

            if (result.HasValue)
            {
                return result.Value;
            }
            else
            {
                return Functions.DefWindowProc(handle, message, wParam, lParam);
            }
        }

        private void SetCapture()
        {
            if (mouse_capture_count == 0)
            {
                Functions.SetCapture(child_window.Handle);
            }
            mouse_capture_count++;
        }

        private void ReleaseCapture()
        {
            mouse_capture_count--;
            if (mouse_capture_count == 0)
            {
                Functions.ReleaseCapture();
                // Renable mouse tracking
                EnableMouseTracking();
            }
        }

        private void EnableMouseTracking()
        {
            TrackMouseEventStructure me = new TrackMouseEventStructure();
            me.Size = TrackMouseEventStructure.SizeInBytes;
            me.TrackWindowHandle = child_window.Handle;
            me.Flags = TrackMouseEventFlags.LEAVE;

            if (!Functions.TrackMouseEvent(ref me))
            {
                Debug.Print("[Warning] Failed to enable mouse tracking, error: {0}.",
                    Marshal.GetLastWin32Error());
            }
        }

        private void StartTimer(IntPtr handle)
        {
            if (timer_handle == UIntPtr.Zero)
            {
                timer_handle = Functions.SetTimer(handle, new UIntPtr(1), ModalLoopTimerPeriod, null);
                if (timer_handle == UIntPtr.Zero)
                {
                    Debug.Print("[Warning] Failed to set modal loop timer callback ({0}:{1}->{2}).",
                        GetType().Name, handle, Marshal.GetLastWin32Error());
                }
            }
        }

        private void StopTimer(IntPtr handle)
        {
            if (timer_handle != UIntPtr.Zero)
            {
                if (!Functions.KillTimer(handle, timer_handle))
                {
                    Debug.Print("[Warning] Failed to kill modal loop timer callback ({0}:{1}->{2}).",
                        GetType().Name, handle, Marshal.GetLastWin32Error());
                }
                timer_handle = UIntPtr.Zero;
            }
        }

        private IntPtr CreateWindow(int x, int y, int width, int height, string title, GameWindowFlags options, DisplayDevice device, IntPtr parentHandle)
        {
            // Use win32 to create the native window.
            // Keep in mind that some construction code runs in the WM_CREATE message handler.

            // The style of a parent window is different than that of a child window.
            // Note: the child window should always be visible, even if the parent isn't.
            WindowStyle style = 0;
            ExtendedWindowStyle ex_style = 0;
            if (parentHandle == IntPtr.Zero)
            {
                style |= WindowStyle.OverlappedWindow | WindowStyle.ClipChildren;
                ex_style = ParentStyleEx;
            }
            else
            {
                style |= WindowStyle.Visible | WindowStyle.Child | WindowStyle.ClipSiblings;
                ex_style = ChildStyleEx;
            }

            // Find out the final window rectangle, after the WM has added its chrome (titlebar, sidebars etc).
            Win32Rectangle rect = new Win32Rectangle();
            rect.left = x; rect.top = y; rect.right = x + width; rect.bottom = y + height;
            Functions.AdjustWindowRectEx(ref rect, style, false, ex_style);

            // Create the window class that we will use for this window.
            // The current approach is to register a new class for each top-level WinGLWindow we create.
            if (!class_registered)
            {
                ExtendedWindowClass wc = new ExtendedWindowClass();
                wc.Size = ExtendedWindowClass.SizeInBytes;
                wc.Style = DefaultClassStyle;
                wc.Instance = Instance;
                wc.WndProc = WindowProcedureDelegate;
                wc.ClassName = ClassName;
                wc.Icon = Icon != null ? Icon.Handle : IntPtr.Zero;
                // Todo: the following line appears to resize one of the 'large' icons, rather than using a small icon directly (multi-icon files). Investigate!
                wc.IconSm = Icon != null ? new Icon(Icon, 16, 16).Handle : IntPtr.Zero;
                wc.Cursor = Functions.LoadCursor(CursorName.Arrow);
                ushort atom = Functions.RegisterClassEx(ref wc);

                if (atom == 0)
                {
                    throw new PlatformException(String.Format("Failed to register window class. Error: {0}", Marshal.GetLastWin32Error()));
                }

                class_registered = true;
            }

            IntPtr window_name = Marshal.StringToHGlobalAuto(title);
            IntPtr handle = Functions.CreateWindowEx(
                ex_style, ClassName, window_name, style,
                rect.left, rect.top, rect.Width, rect.Height,
                parentHandle, IntPtr.Zero, Instance, IntPtr.Zero);

            if (handle == IntPtr.Zero)
            {
                throw new PlatformException(String.Format("Failed to create window. Error: {0}", Marshal.GetLastWin32Error()));
            }

            return handle;
        }

        /// <summary>
        /// Starts the teardown sequence for the current window.
        /// </summary>
        private void DestroyWindow()
        {
            if (Exists)
            {
                Debug.Print("Destroying window: {0}", window.ToString());
                Functions.DestroyWindow(window.Handle);
                exists = false;
            }
        }

        private void HideBorder()
        {
            suppress_resize++;
            WindowBorder = WindowBorder.Hidden;
            suppress_resize--;
        }

        private void RestoreBorder()
        {
            suppress_resize++;
            WindowBorder =
                deferred_window_border.HasValue ? deferred_window_border.Value :
                previous_window_border.HasValue ? previous_window_border.Value :
                WindowBorder;
            suppress_resize--;
            deferred_window_border = previous_window_border = null;
        }

        private void ResetWindowState()
        {
            suppress_resize++;
            WindowState = WindowState.Normal;
            suppress_resize--;
        }

<<<<<<< HEAD
        void GrabCursor(bool grab)
        {
            if (grab)
            {
                Point pos = PointToScreen(new Point(ClientRectangle.X, ClientRectangle.Y));
                Win32Rectangle rect = new Win32Rectangle();
                rect.left = pos.X;
                rect.right = pos.X + ClientRectangle.Width;
                rect.top = pos.Y;
                rect.bottom = pos.Y + ClientRectangle.Height;
                if (!Functions.ClipCursor(ref rect))
                    Debug.WriteLine(String.Format("Failed to grab cursor. Error: {0}",
                                                  Marshal.GetLastWin32Error()));
            }
            else
            {
                if (!Functions.ClipCursor(IntPtr.Zero))
                    Debug.WriteLine(String.Format("Failed to ungrab cursor. Error: {0}",
                                                  Marshal.GetLastWin32Error()));
=======
        private void GrabCursor()
        {
            Point pos = PointToScreen(new Point(ClientRectangle.X, ClientRectangle.Y));
            Win32Rectangle rect = new Win32Rectangle();
            rect.left = pos.X;
            rect.right = pos.X + ClientRectangle.Width;
            rect.top = pos.Y;
            rect.bottom = pos.Y + ClientRectangle.Height;
            if (!Functions.ClipCursor(ref rect))
            {
                Debug.WriteLine(String.Format("Failed to grab cursor. Error: {0}",
                    Marshal.GetLastWin32Error()));
            }
        }

        private void UngrabCursor()
        {
            if (!Functions.ClipCursor(IntPtr.Zero))
            {
                Debug.WriteLine(String.Format("Failed to ungrab cursor. Error: {0}",
                    Marshal.GetLastWin32Error()));
>>>>>>> 9bd713fb
            }
        }

        public override Rectangle Bounds
        {
            get { return bounds; }
            set
            {
                // Note: the bounds variable is updated when the resize/move message arrives.
                Functions.SetWindowPos(window.Handle, IntPtr.Zero, value.X, value.Y, value.Width, value.Height, 0);
            }
        }

        public override Point Location
        {
            get { return Bounds.Location; }
            set
            {
                // Note: the bounds variable is updated when the resize/move message arrives.
                Functions.SetWindowPos(window.Handle, IntPtr.Zero, value.X, value.Y, 0, 0, SetWindowPosFlags.NOSIZE);
            }
        }

        public override Size Size
        {
            get { return Bounds.Size; }
            set
            {
                // Note: the bounds variable is updated when the resize/move message arrives.
                Functions.SetWindowPos(window.Handle, IntPtr.Zero, 0, 0, value.Width, value.Height, SetWindowPosFlags.NOMOVE);
            }
        }

        public override Size ClientSize
        {
            get
            {
                return client_rectangle.Size;
            }
            set
            {
                WindowStyle style = (WindowStyle)Functions.GetWindowLong(window.Handle, GetWindowLongOffsets.STYLE);
                Win32Rectangle rect = Win32Rectangle.From(value);
                Functions.AdjustWindowRect(ref rect, style, false);
                Size = new Size(rect.Width, rect.Height);
            }
        }

        public override Icon Icon
        {
            get
            {
                return icon;
            }
            set
            {
                if (value != icon)
                {
                    icon = value;
                    if (window.Handle != IntPtr.Zero)
                    {
                        Functions.SendMessage(window.Handle, WindowMessage.SETICON, (IntPtr)0, icon == null ? IntPtr.Zero : value.Handle);
                        Functions.SendMessage(window.Handle, WindowMessage.SETICON, (IntPtr)1, icon == null ? IntPtr.Zero : value.Handle);
                    }
                    OnIconChanged(EventArgs.Empty);
                }
            }
        }

        public override bool Focused
        {
            get { return focused; }
        }

        private StringBuilder sb_title = new StringBuilder(256);
        public override string Title
        {
            get
            {
                sb_title.Remove(0, sb_title.Length);
                if (Functions.GetWindowText(window.Handle, sb_title, sb_title.Capacity) == 0)
                {
                    Debug.Print("Failed to retrieve window title (window:{0}, reason:{1}).", window.Handle, Marshal.GetLastWin32Error());
                }
                return sb_title.ToString();
            }
            set
            {
                if (Title != value)
                {
                    if (!Functions.SetWindowText(window.Handle, value))
                    {
                        Debug.Print("Failed to change window title (window:{0}, new title:{1}, reason:{2}).", window.Handle, value, Marshal.GetLastWin32Error());
                    }
                    OnTitleChanged(EventArgs.Empty);
                }
            }
        }

        public override bool Visible
        {
            get
            {
                return Functions.IsWindowVisible(window.Handle);
            }
            set
            {
                if (value != Visible)
                {
                    if (value)
                    {
                        Functions.ShowWindow(window.Handle, ShowWindowCommand.SHOW);
                        if (invisible_since_creation)
                        {
                            Functions.BringWindowToTop(window.Handle);
                            Functions.SetForegroundWindow(window.Handle);
                        }
                    }
                    else if (!value)
                    {
                        Functions.ShowWindow(window.Handle, ShowWindowCommand.HIDE);
                    }

                    OnVisibleChanged(EventArgs.Empty);
                }
            }
        }

        public override  bool Exists { get { return exists; } }

        public override MouseCursor Cursor
        {
            get
            {
                return cursor;
            }
            set
            {
                if (value == null)
                {
                    throw new ArgumentNullException("value");
                }

                if (value != cursor)
                {
                    MouseCursor oldCursor = cursor;
                    IntPtr oldCursorHandle = cursor_handle;

                    if (value == MouseCursor.Default)
                    {
                        cursor = value;
                        cursor_handle = Functions.LoadCursor(CursorName.Arrow);
                        Functions.SetCursor(cursor_handle);
                    }
                    else
                    {
                        var stride = value.Width *
                            (Bitmap.GetPixelFormatSize(PixelFormat.Format32bppArgb) / 8);

                        Bitmap bmp;
                        unsafe
                        {
                            fixed (byte* pixels = value.Data)
                            {
                                bmp = new Bitmap(value.Width, value.Height, stride,
                                    PixelFormat.Format32bppArgb,
                                    new IntPtr(pixels));
                            }
                        }
                        using (bmp)
                        {
                            var iconInfo = new IconInfo();
                            var bmpIcon = bmp.GetHicon();
                            var success = Functions.GetIconInfo(bmpIcon, out iconInfo);

                            try
                            {
                                if (!success)
                                {
                                    throw new System.ComponentModel.Win32Exception();
                                }

                                iconInfo.xHotspot = value.X;
                                iconInfo.yHotspot = value.Y;
                                iconInfo.fIcon = false;

                                var icon = Functions.CreateIconIndirect(ref iconInfo);
                                if (icon == IntPtr.Zero)
                                {
                                    throw new System.ComponentModel.Win32Exception();
                                }

                                // Need to destroy this icon when/if it's replaced by another cursor.
                                cursor = value;
                                cursor_handle = icon;
                                Functions.SetCursor(icon);
                            }
                            finally
                            {
                                if (success)
                                {
                                    // GetIconInfo creates bitmaps for the hbmMask and hbmColor members of ICONINFO.
                                    // The calling application must manage these bitmaps and delete them when they are no longer necessary.
                                    Functions.DeleteObject(iconInfo.hbmColor);
                                    Functions.DeleteObject(iconInfo.hbmMask);
                                }

                                Functions.DestroyIcon(bmpIcon);
                            }
                        }
                    }

                    Debug.Assert(oldCursorHandle != IntPtr.Zero);
                    Debug.Assert(oldCursorHandle != cursor_handle);
                    Debug.Assert(oldCursor != cursor);

                    // If we've replaced a custom (non-default) cursor we need to free the handle.
                    if (oldCursor != MouseCursor.Default)
                    {
                        Functions.DestroyIcon(oldCursorHandle);
                    }
                }
            }
        }

        public override bool CursorVisible
        {
            get { return cursor_visible_count >= 0; } // Not used
            set
            {
                if (value && cursor_visible_count < 0)
                {
                    do
                    {
                        cursor_visible_count = Functions.ShowCursor(true);
                    }
                    while (cursor_visible_count < 0);

                    if (!is_cursor_confined)
                        GrabCursor(false);
                }
                else if (!value && cursor_visible_count >= 0)
                {
                    do
                    {
                        cursor_visible_count = Functions.ShowCursor(false);
                    }
                    while (cursor_visible_count >= 0);

                    GrabCursor(true);
                }
            }
        }


        public override void Close()
        {
            Functions.PostMessage(window.Handle, WindowMessage.CLOSE, IntPtr.Zero, IntPtr.Zero);
        }

        public override WindowState WindowState
        {
            get
            {
                return windowState;
            }
            set
            {
                if (WindowState == value)
                {
                    return;
                }

                ShowWindowCommand command = 0;
                bool exiting_fullscreen = false;

                switch (value)
                {
                    case WindowState.Normal:
                        command = ShowWindowCommand.RESTORE;
                        borderless_maximized_window_state = false;

                        // If we are leaving fullscreen mode we need to restore the border.
                        if (WindowState == WindowState.Fullscreen)
                        {
                            exiting_fullscreen = true;
                        }
                        break;

                    case WindowState.Maximized:
                        // Note: if we use the MAXIMIZE command and the window border is Hidden (i.e. WS_POPUP),
                        // we will enter fullscreen mode - we don't want that! As a workaround, we'll resize the window
                        // manually to cover the whole working area of the current monitor.

                        // Reset state to avoid strange interactions with fullscreen/minimized windows.
                        ResetWindowState();

                        if (WindowBorder == WindowBorder.Hidden)
                        {
                            IntPtr current_monitor = Functions.MonitorFromWindow(window.Handle, MonitorFrom.Nearest);
                            MonitorInfo info = new MonitorInfo();
                            info.Size = MonitorInfo.SizeInBytes;
                            Functions.GetMonitorInfo(current_monitor, ref info);

                            previous_bounds = Bounds;
                            borderless_maximized_window_state = true;
                            Bounds = info.Work.ToRectangle();
                        }
                        else
                        {
                            borderless_maximized_window_state = false;
                            command = ShowWindowCommand.MAXIMIZE;
                        }
                        break;

                    case WindowState.Minimized:
                        command = ShowWindowCommand.MINIMIZE;
                        break;

                    case WindowState.Fullscreen:
                        // We achieve fullscreen by hiding the window border and sending the MAXIMIZE command.
                        // We cannot use the WindowState.Maximized directly, as that will not send the MAXIMIZE
                        // command for windows with hidden borders.

                        // Reset state to avoid strange side-effects from maximized/minimized windows.
                        ResetWindowState();

                        previous_bounds = Bounds;
                        previous_window_border = WindowBorder;
                        HideBorder();
                        command = ShowWindowCommand.MAXIMIZE;

                        Functions.SetForegroundWindow(window.Handle);

                        break;
                }

                if (command != 0)
                {
                    Functions.ShowWindow(window.Handle, command);
                }

                // Restore previous window border or apply pending border change when leaving fullscreen mode.
                if (exiting_fullscreen)
                {
                    RestoreBorder();
                }

                // Restore previous window size/location if necessary
                if (command == ShowWindowCommand.RESTORE && previous_bounds != Rectangle.Empty)
                {
                    Bounds = previous_bounds;
                    previous_bounds = Rectangle.Empty;
                }
            }
        }

        public override WindowBorder WindowBorder
        {
            get
            {
                return windowBorder;
            }
            set
            {
                // Do not allow border changes during fullscreen mode.
                // Defer them for when we leave fullscreen.
                if (WindowState == WindowState.Fullscreen)
                {
                    deferred_window_border = value;
                    return;
                }

                if (windowBorder == value)
                {
                    return;
                }

                // We wish to avoid making an invisible window visible just to change the border.
                // However, it's a good idea to make a visible window invisible temporarily, to
                // avoid garbage caused by the border change.
                bool was_visible = Visible;

                // To ensure maximized/minimized windows work correctly, reset state to normal,
                // change the border, then go back to maximized/minimized.
                WindowState state = WindowState;
                ResetWindowState();

                WindowStyle old_style = WindowStyle.ClipChildren | WindowStyle.ClipSiblings;
                WindowStyle new_style = old_style;

                switch (value)
                {
                    case WindowBorder.Resizable:
                        new_style |= WindowStyle.OverlappedWindow;
                        break;

                    case WindowBorder.Fixed:
                        new_style |= WindowStyle.OverlappedWindow &
                            ~(WindowStyle.ThickFrame | WindowStyle.MaximizeBox | WindowStyle.SizeBox);
                        break;

                    case WindowBorder.Hidden:
                        new_style |= WindowStyle.Popup;
                        break;
                }

                // Make sure client size doesn't change when changing the border style.
                Size client_size = ClientSize;
                Win32Rectangle rect = Win32Rectangle.From(client_size);
                Functions.AdjustWindowRectEx(ref rect, new_style, false, ParentStyleEx);

                // This avoids leaving garbage on the background window.
                if (was_visible)
                {
                    Visible = false;
                }

                Functions.SetWindowLong(window.Handle, GetWindowLongOffsets.STYLE, (IntPtr)(int)new_style);
                Functions.SetWindowPos(window.Handle, IntPtr.Zero, 0, 0, rect.Width, rect.Height,
                    SetWindowPosFlags.NOMOVE | SetWindowPosFlags.NOZORDER |
                    SetWindowPosFlags.FRAMECHANGED);

                // Force window to redraw update its borders, but only if it's
                // already visible (invisible windows will change borders when
                // they become visible, so no need to make them visiable prematurely).
                if (was_visible)
                {
                    Visible = true;
                }

                WindowState = state;

                // Workaround for github issues #33 and #34,
                // where WindowMessage.STYLECHANGED is not
                // delivered when running on Mono/Windows.
                if (Configuration.RunningOnMono)
                {
                    StyleStruct style = new StyleStruct();
                    style.New = new_style;
                    style.Old = old_style;
                    unsafe
                    {
                        HandleStyleChanged(
                            window.Handle,
                            WindowMessage.STYLECHANGED,
                            new IntPtr((int)(GWL.STYLE | GWL.EXSTYLE)),
                            new IntPtr(&style));
                    }
                }
            }
        }

        public override Point PointToClient(Point point)
        {
            if (!Functions.ScreenToClient(window.Handle, ref point))
            {
                throw new InvalidOperationException(String.Format(
                    "Could not convert point {0} from screen to client coordinates. Windows error: {1}",
                    point.ToString(), Marshal.GetLastWin32Error()));
            }

            return point;
        }

        public override Point PointToScreen(Point point)
        {
            if (!Functions.ClientToScreen(window.Handle, ref point))
            {
                throw new InvalidOperationException(String.Format(
                    "Could not convert point {0} from screen to client coordinates. Windows error: {1}",
                    point.ToString(), Marshal.GetLastWin32Error()));
            }

            return point;
        }

<<<<<<< HEAD
        #endregion

        #endregion

        public override void ConfineCursor(bool confine)
        {
            is_cursor_confined = true;
            GrabCursor(confine);
        }

        #region INativeGLWindow Members

        #region public void ProcessEvents()

        MSG msg;
=======
        private MSG msg;
>>>>>>> 9bd713fb
        public override void ProcessEvents()
        {
            base.ProcessEvents();
            while (Functions.PeekMessage(ref msg, IntPtr.Zero, 0, 0, PeekMessageFlags.Remove))
            {
                Functions.TranslateMessage(ref msg);
                Functions.DispatchMessage(ref msg);
            }
        }

        public override IWindowInfo WindowInfo
        {
            get { return child_window; }
        }

        protected override void Dispose(bool calledManually)
        {
            if (!disposed)
            {
                if (calledManually)
                {
                    if (Cursor != MouseCursor.Default && cursor_handle != IntPtr.Zero)
                    {
                        Functions.DestroyIcon(cursor_handle);
                        cursor_handle = IntPtr.Zero;
                    }

                    // Safe to clean managed resources
                    DestroyWindow();
                    if (Icon != null)
                    {
                        Icon.Dispose();
                    }
                }
                else
                {
                    Debug.Print("[Warning] INativeWindow leaked ({0}). Did you forget to call INativeWindow.Dispose()?", this);
                }

                OnDisposed(EventArgs.Empty);
                disposed = true;
            }
        }
    }
}<|MERGE_RESOLUTION|>--- conflicted
+++ resolved
@@ -87,20 +87,10 @@
         public static readonly uint AltLeftScanCode = Functions.MapVirtualKey(VirtualKeys.LMENU, 0);
         public static readonly uint AltRightScanCode = Functions.MapVirtualKey(VirtualKeys.RMENU, 0);
 
-<<<<<<< HEAD
-        MouseCursor cursor = MouseCursor.Default;
-        IntPtr cursor_handle = Functions.LoadCursor(CursorName.Arrow);
-        int cursor_visible_count = 0;
-        bool is_cursor_confined = false;
-
-        static readonly object SyncRoot = new object();
-
-        #endregion
-=======
         private MouseCursor cursor = MouseCursor.Default;
         private IntPtr cursor_handle = Functions.LoadCursor(CursorName.Arrow);
         private int cursor_visible_count = 0;
->>>>>>> 9bd713fb
+        private bool is_cursor_confined = false;
 
         private static readonly object SyncRoot = new object();
 
@@ -243,15 +233,10 @@
             is_in_modal_loop = true;
             StartTimer(handle);
 
-<<<<<<< HEAD
             if (!CursorVisible && !is_cursor_confined)
+            {
                 GrabCursor(false);
-=======
-            if (!CursorVisible)
-            {
-                UngrabCursor();
-            }
->>>>>>> 9bd713fb
+            }
         }
 
         private void HandleExitModalLoop(IntPtr handle, WindowMessage message, IntPtr wParam, IntPtr lParam)
@@ -263,13 +248,9 @@
 
             // Ensure cursor remains grabbed
             if (!CursorVisible)
-<<<<<<< HEAD
+            {
                 GrabCursor(true);
-=======
-            {
-                GrabCursor();
-            }
->>>>>>> 9bd713fb
+            }
         }
 
         private void HandleWindowPositionChanged(IntPtr handle, WindowMessage message, IntPtr wParam, IntPtr lParam)
@@ -312,13 +293,9 @@
                         // handled inside [ENTER|EXIT]SIZEMOVE case above.
                         // If not, then we have to handle cursor grabbing here.
                         if (!CursorVisible)
-<<<<<<< HEAD
+                        {
                             GrabCursor(true);
-=======
-                        {
-                            GrabCursor();
                         }
->>>>>>> 9bd713fb
                     }
                 }
             }
@@ -354,13 +331,9 @@
             {
                 // Ensure cursor remains grabbed
                 if (!CursorVisible)
-<<<<<<< HEAD
+                {
                     GrabCursor(true);
-=======
-                {
-                    GrabCursor();
-                }
->>>>>>> 9bd713fb
+                }
 
                 windowBorder = new_border;
                 OnWindowBorderChanged(EventArgs.Empty);
@@ -395,13 +368,9 @@
 
                 // Ensure cursor remains grabbed
                 if (!CursorVisible)
-<<<<<<< HEAD
+                {
                     GrabCursor(true);
-=======
-                {
-                    GrabCursor();
-                }
->>>>>>> 9bd713fb
+                }
             }
         }
 
@@ -1044,8 +1013,7 @@
             suppress_resize--;
         }
 
-<<<<<<< HEAD
-        void GrabCursor(bool grab)
+        private void GrabCursor(bool grab)
         {
             if (grab)
             {
@@ -1056,37 +1024,18 @@
                 rect.top = pos.Y;
                 rect.bottom = pos.Y + ClientRectangle.Height;
                 if (!Functions.ClipCursor(ref rect))
+                {
                     Debug.WriteLine(String.Format("Failed to grab cursor. Error: {0}",
                                                   Marshal.GetLastWin32Error()));
+                }
             }
             else
             {
                 if (!Functions.ClipCursor(IntPtr.Zero))
+                {
                     Debug.WriteLine(String.Format("Failed to ungrab cursor. Error: {0}",
                                                   Marshal.GetLastWin32Error()));
-=======
-        private void GrabCursor()
-        {
-            Point pos = PointToScreen(new Point(ClientRectangle.X, ClientRectangle.Y));
-            Win32Rectangle rect = new Win32Rectangle();
-            rect.left = pos.X;
-            rect.right = pos.X + ClientRectangle.Width;
-            rect.top = pos.Y;
-            rect.bottom = pos.Y + ClientRectangle.Height;
-            if (!Functions.ClipCursor(ref rect))
-            {
-                Debug.WriteLine(String.Format("Failed to grab cursor. Error: {0}",
-                    Marshal.GetLastWin32Error()));
-            }
-        }
-
-        private void UngrabCursor()
-        {
-            if (!Functions.ClipCursor(IntPtr.Zero))
-            {
-                Debug.WriteLine(String.Format("Failed to ungrab cursor. Error: {0}",
-                    Marshal.GetLastWin32Error()));
->>>>>>> 9bd713fb
+                }
             }
         }
 
@@ -1564,25 +1513,13 @@
             return point;
         }
 
-<<<<<<< HEAD
-        #endregion
-
-        #endregion
-
         public override void ConfineCursor(bool confine)
         {
             is_cursor_confined = true;
             GrabCursor(confine);
         }
 
-        #region INativeGLWindow Members
-
-        #region public void ProcessEvents()
-
-        MSG msg;
-=======
         private MSG msg;
->>>>>>> 9bd713fb
         public override void ProcessEvents()
         {
             base.ProcessEvents();
