#region --- License ---
/* Copyright (c) 2006, 2007 Stefanos Apostolopoulos
// Copyright 2013 Xamarin Inc
 * See license.txt for license info
 */
#endregion

using System;
using System.Collections.Generic;
using System.Diagnostics;
using System.IO;
using System.Linq;
using System.Reflection;
using System.Security;
using System.Text.RegularExpressions;
using Bind.CL;
using Bind.ES;
using Bind.GL2;

namespace Bind
{
    enum GeneratorMode
    {
        All = 0,
        Default = All,
        GL2,
        GL3,
        GL4,
        ES10,
        ES11,
        ES20,
        ES30,
        CL10,
    }

    enum GeneratorLanguage
    {
        CSharp,
        Cpp,
        Java
    }

    static class MainClass
    {
        static GeneratorMode mode = GeneratorMode.Default;
        static internal List<IBind> Generators = new List<IBind>();
        static Settings Settings = new Settings();

        static void Main(string[] arguments)
        {
            Debug.Listeners.Clear();
            Debug.Listeners.Add(new TextWriterTraceListener(Console.Out));
            Debug.AutoFlush = true;
            Trace.Listeners.Clear();
            Trace.Listeners.Add(new TextWriterTraceListener(Console.Out));
            Trace.AutoFlush = true;

            Console.WriteLine("OpenGL binding generator {0} for OpenTK.",
                Assembly.GetExecutingAssembly().GetName().Version.ToString());
            Console.WriteLine("For comments, bugs and suggestions visit http://opentk.sourceforge.net");
            Console.WriteLine();

            string dirName =  "GL2";

            try
            {
                var split = new Regex(@"-\w+", RegexOptions.Compiled);
                foreach (var argument in arguments)
                {
                    string a = argument.Replace("--", "-").Trim();
                    var match = split.Match(a);
                    if (match.Success)
                    {
                        string opt = match.Value.Substring(1).Trim();
                        string val = a.Substring(match.Value.Length + 1).Trim();
                        switch (opt)
                        {
                            case "?":
                            case "help":
                                ShowHelp();
                                return;
                            case "in":
                            case "input":
                                Settings.InputPath = val;
                                break;
                            case "out":
                            case "output":
                                Settings.OutputPath = val;
                                break;
                            case "l":
                            case "lang":
                            case "language":
                                {
                                    string arg = val.ToLower();
                                    if (arg == "cpp" || arg == "c++" || arg == "c")
                                    {
                                        Settings.Language = GeneratorLanguage.Cpp;
                                        Settings.DefaultOutputPath = "gl";
                                        Settings.DefaultOutputNamespace = "OpenTK";
                                        // Settings.DefaultLanguageTypeMapFile = "cpp.tm"; // Todo: create this file!
                                        Settings.EnumsNamespace = "";
                                        Settings.NamespaceSeparator = "::";
                                        Settings.DefaultKeywordEscapeCharacter = "_";
                                    }
                                    else if (arg == "java")
                                    {
                                        Settings.Language = GeneratorLanguage.Java;
                                        Settings.DefaultOutputPath = "gl";
                                        Settings.DefaultOutputNamespace = "com.opentk";
                                        Settings.DefaultLanguageTypeMapFile = "java.tm";
                                        Settings.EnumsNamespace = "";
                                        Settings.NamespaceSeparator = ".";
                                        Settings.DefaultKeywordEscapeCharacter = "_";
                                    }
                                    break;
                                }
                            case "mode":
                                {
<<<<<<< HEAD
                                    string arg = val.ToLower();
                                    SetGeneratorMode(dirName, arg);
=======
                                    string[] parts = val.Split(new char[] { '=' }, StringSplitOptions.RemoveEmptyEntries);
                                    if (parts.Length < 1)
                                       throw new NotImplementedException();
                                    dirName = parts.Length > 1 ? parts[1] : "";
                                    SetGeneratorMode(dirName, parts[0]);
>>>>>>> 6ed146d9
                                    break;
                                }
                            case "namespace":
                            case "ns":
                                Settings.OutputNamespace = val;
                                break;
                            case "class":
                                Settings.OutputClass = val;
                                break;
                            case "gl":
                                Settings.GLClass = val;
                                break;
                            case "legacy":
                            case "o":
                            case "option":
                            {
                                string option = val.ToLower();
                                bool enable = !opt.StartsWith("-");
                                if (option.StartsWith("+") || option.StartsWith("-"))
                                    option = option.Substring(1);

                                var settings = Settings.Legacy.None;
                                switch (opt)
                                {
                                    case "tao": settings |= Settings.Legacy.Tao; break;
                                    case "simple_enums": settings |= Settings.Legacy.NoAdvancedEnumProcessing; break;
                                    case "safe": settings |= Settings.Legacy.NoPublicUnsafeFunctions; break;
                                    case "permutations": settings |= Settings.Legacy.GenerateAllPermutations; break;
                                    case "enums_in_class": settings |= Settings.Legacy.NestedEnums; break;
                                    case "nodocs": settings |= Settings.Legacy.NoDocumentation; break;
                                    case "keep_untyped_enums": settings |= Settings.Legacy.KeepUntypedEnums; break;
                                }

                                if (enable)
                                {
                                    Settings.Compatibility |= settings;
                                }
                                else
                                {
                                    Settings.Compatibility &= ~settings;
                                }

                                break;
                            }
                            default:
                                throw new ArgumentException(
                                    String.Format("Argument {0} not recognized. Use the '/?' switch for help.", a)
                                );
                        }
                    }
                }
            }
            catch (NullReferenceException e)
            {
                Console.WriteLine("Argument error ({0}). Please use the '-?' switch for help.", e.ToString());
                return;
            }
            catch (ArgumentException e)
            {
                Console.WriteLine("Argument error ({0}). Please use the '-?' switch for help.", e.ToString());
                return;
            }

            try
            {
                switch (mode)
                {
                    case GeneratorMode.All:
                        Console.WriteLine("Using 'all' generator mode.");
                        Console.WriteLine("Use '-mode:all/gl2/gl4/es10/es11/es20/es30' to select a specific mode.");
                        Generators.Add(new Generator(Settings, dirName));
                        Generators.Add(new GL4Generator(Settings, dirName));
                        Generators.Add(new ESGenerator(Settings, dirName));
                        Generators.Add(new ES2Generator(Settings, dirName));
                        Generators.Add(new ES3Generator(Settings, dirName));
                        break;

                    case GeneratorMode.GL2:
                        Generators.Add(new Generator(Settings, dirName));
                        break;

                    case GeneratorMode.GL3:
                    case GeneratorMode.GL4:
                        Generators.Add(new GL4Generator(Settings, dirName));
                        break;

                    case GeneratorMode.ES10:
                        Generators.Add(new ESGenerator(Settings, dirName));
                        break;
                    
                    case GeneratorMode.ES11:
                        Generators.Add(new ESGenerator(Settings, dirName));
                        break;
                    
                    case GeneratorMode.ES20:
                        Generators.Add(new ES2Generator(Settings, dirName));
                        break;

                    case GeneratorMode.ES30:
                        Generators.Add(new ES3Generator(Settings, dirName));
                        break;

                    case GeneratorMode.CL10:
                        Generators.Add(new CLGenerator(Settings, dirName));
                        break;
                    
                    default:
                        Console.WriteLine("Please specify a generator mode (use '-mode:gl2/gl4/es10/es11/es20/es30')");
                        return;
                }

                foreach (var generator in Generators)
                {
                    long ticks = DateTime.Now.Ticks;

                    generator.Process();

                    ISpecWriter writer = null;
                    switch (generator.Settings.Language)
                    {
                        case GeneratorLanguage.Cpp:
                            writer = new CppSpecWriter();
                            break;

                        case GeneratorLanguage.Java:
                            writer = new JavaSpecWriter();
                            break;

                        case GeneratorLanguage.CSharp:
                        default:
                            writer = new CSharpSpecWriter();
                            break;
                    }
                    writer.WriteBindings(generator);

                    ticks = DateTime.Now.Ticks - ticks;

                    Console.WriteLine();
                    Console.WriteLine("Bindings generated in {0} seconds.", ticks / (double)10000000.0);
                }
                
                Console.WriteLine();
                if (Debugger.IsAttached)
                {
                    Console.WriteLine("Press any key to continue...");
                    Console.ReadKey(true);
                }
            }
            catch (SecurityException e)
            {
                Console.WriteLine("Security violation \"{0}\" in method \"{1}\".", e.Message, e.Method);
                Console.WriteLine("This application does not have permission to take the requested actions.");
            }
            catch (NotImplementedException e)
            {
                Console.WriteLine(e.Message);
                Console.WriteLine("The requested functionality is not implemented yet.");
            }
        }

        private static void SetGeneratorMode(string dirName, string arg)
        {
            switch (arg)
            {
                case "gl":
                case "gl2":
                    mode = GeneratorMode.GL2;
                    Settings.DefaultOutputNamespace = "OpenTK.Graphics.OpenGL";
                    break;

                case "gl3":
                case "gl4":
                    mode = GeneratorMode.GL2;
                    Settings.DefaultOutputNamespace = "OpenTK.Graphics.OpenGL4";
                    break;

                case "es10":
                    mode = GeneratorMode.ES10;
                    Settings.DefaultOutputNamespace = "OpenTK.Graphics.ES10";
                    break;

                case "es11":
                    mode = GeneratorMode.ES11;
                    Settings.DefaultOutputNamespace = "OpenTK.Graphics.ES11";
                    break;

                case "es2":
                case "es20":
                    mode = GeneratorMode.ES20;
                    Settings.DefaultOutputNamespace = "OpenTK.Graphics.ES20";
                    break;

                case "es3":
                case "es30":
                    mode = GeneratorMode.ES30;
                    Settings.DefaultOutputNamespace = "OpenTK.Graphics.ES30";
                    break;

                case "cl":
                case "cl10":
                    mode = GeneratorMode.CL10;
                    Settings.DefaultOutputNamespace = "OpenTK.Compute.OpenCL";
                    break;

                default:
                    throw new NotSupportedException();
            }
        }

        private static void ShowHelp()
        {
            Console.WriteLine(
@"Usage: bind [-in:path] [-out:path] [switches]
Available switches:
-in:         Input directory (e.g. -in:../specs/)
-out:        Output directory (e.g. -out:out)
-ns:         Output namespace (e.g. -ns:OpenTK.Graphics).
             Default: OpenTK.Graphics.OpenGL
-namespace:  Same as -ns
-class:      Output class (e.g. -class:GL3).
             Default: GL/Wgl/Glu/Glx (depends on -mode)
-mode:       Generator mode (e.g. -mode:gl4).
             Default: all
             Accepted: all/gl2/gl4/es10/es11/es20
-o/-option:  Set advanced option. Available options:
    -o:tao   Tao compatibility mode.
    -o:enums Follow OpenGL instead .Net naming conventions.
    -o:safe  Do not generate public unsafe functions.
    -o:enums_in_class
             Place enums in a nested class (i.e. GL.Enums)
             instead of a namespace (i.e. OpenTK.Graphics.OpenGL.Enums)
");
        }
    }
}<|MERGE_RESOLUTION|>--- conflicted
+++ resolved
@@ -116,16 +116,9 @@
                                 }
                             case "mode":
                                 {
-<<<<<<< HEAD
-                                    string arg = val.ToLower();
-                                    SetGeneratorMode(dirName, arg);
-=======
                                     string[] parts = val.Split(new char[] { '=' }, StringSplitOptions.RemoveEmptyEntries);
-                                    if (parts.Length < 1)
-                                       throw new NotImplementedException();
-                                    dirName = parts.Length > 1 ? parts[1] : "";
+                                    dirName = parts.Length > 1 ? parts[1] : dirName;
                                     SetGeneratorMode(dirName, parts[0]);
->>>>>>> 6ed146d9
                                     break;
                                 }
                             case "namespace":
