--- conflicted
+++ resolved
@@ -250,22 +250,10 @@
         {
             StringBuilder sb = new StringBuilder();
 
-<<<<<<< HEAD
             sb.Append(Unsafe ? "unsafe " : "");
             sb.Append("delegate ");
             sb.Append(ReturnType);
             sb.Append(" ");
-=======
-#if !IPHONE
-            sb.Append(Settings.DelegatesClass);
-#else
-            sb.Append(Settings.ImportsClass);
-#endif
-            sb.Append(Settings.NamespaceSeparator);
-#if !IPHONE
-            sb.Append(Settings.FunctionPrefix);
-#endif
->>>>>>> 4c58f1e5
             sb.Append(Name);
             sb.Append(Parameters.ToString());
 
