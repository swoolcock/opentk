#region License
//
// The Open Toolkit Library License
//
<<<<<<< HEAD
// Copyright (c) 2006 - 2013 Stefanos Apostolopoulos
=======
// Copyright (c) 2006 - 2010 the Open Toolkit library.
// Copyright 2013 Xamarin Inc
>>>>>>> 204ae12c
//
// Permission is hereby granted, free of charge, to any person obtaining a copy
// of this software and associated documentation files (the "Software"), to deal
// in the Software without restriction, including without limitation the rights to 
// use, copy, modify, merge, publish, distribute, sublicense, and/or sell copies of
// the Software, and to permit persons to whom the Software is furnished to do
// so, subject to the following conditions:
//
// The above copyright notice and this permission notice shall be included in all
// copies or substantial portions of the Software.
//
// THE SOFTWARE IS PROVIDED "AS IS", WITHOUT WARRANTY OF ANY KIND,
// EXPRESS OR IMPLIED, INCLUDING BUT NOT LIMITED TO THE WARRANTIES
// OF MERCHANTABILITY, FITNESS FOR A PARTICULAR PURPOSE AND
// NONINFRINGEMENT. IN NO EVENT SHALL THE AUTHORS OR COPYRIGHT
// HOLDERS BE LIABLE FOR ANY CLAIM, DAMAGES OR OTHER LIABILITY,
// WHETHER IN AN ACTION OF CONTRACT, TORT OR OTHERWISE, ARISING
// FROM, OUT OF OR IN CONNECTION WITH THE SOFTWARE OR THE USE OR
// OTHER DEALINGS IN THE SOFTWARE.
//
#endregion

using System;
using System.Collections.Generic;
using System.Text;
using System.Diagnostics;

using OpenTK.Platform;

namespace OpenTK.Graphics
{
    /// <summary>
    /// Represents and provides methods to manipulate an OpenGL render context.
    /// </summary>
    public sealed class GraphicsContext : IGraphicsContext, IGraphicsContextInternal
    {
        #region --- Fields ---

        IGraphicsContext implementation;  // The actual render context implementation for the underlying platform.
        bool disposed;
        // Indicates that this context was created through external means, e.g. Tao.Sdl or GLWidget#.
        // In this case, We'll assume that the external program will manage the lifetime of this
        // context - we'll not destroy it manually.
        readonly bool IsExternal;
        bool check_errors = true;

        static bool share_contexts = true;
        static bool direct_rendering = true;
        readonly static object SyncRoot = new object();        
        // Maps OS-specific context handles to GraphicsContext weak references.
        readonly static Dictionary<ContextHandle, WeakReference> available_contexts = new Dictionary<ContextHandle, WeakReference>();

        #endregion

        #region --- Constructors ---

        // Necessary to allow creation of dummy GraphicsContexts (see CreateDummyContext static method).
        GraphicsContext(ContextHandle handle)
        {
#if !IPHONE
            implementation = new OpenTK.Platform.Dummy.DummyGLContext(handle);
#else
            implementation = new OpenTK.Platform.iPhoneOS.iPhoneOSGraphicsContext(handle);
#endif

            lock (SyncRoot)
            {
                available_contexts.Add((implementation as IGraphicsContextInternal).Context, new WeakReference(this));
            }
        }
        
        /// <summary>
        /// Constructs a new GraphicsContext with the specified GraphicsMode and attaches it to the specified window.
        /// </summary>
        /// <param name="mode">The OpenTK.Graphics.GraphicsMode of the GraphicsContext.</param>
        /// <param name="window">The OpenTK.Platform.IWindowInfo to attach the GraphicsContext to.</param>
        public GraphicsContext(GraphicsMode mode, IWindowInfo window)
            : this(mode, window, 1, 0, GraphicsContextFlags.Default)
        { }

        /// <summary>
        /// Constructs a new GraphicsContext with the specified GraphicsMode, version and flags,  and attaches it to the specified window.
        /// </summary>
        /// <param name="mode">The OpenTK.Graphics.GraphicsMode of the GraphicsContext.</param>
        /// <param name="window">The OpenTK.Platform.IWindowInfo to attach the GraphicsContext to.</param>
        /// <param name="major">The major version of the new GraphicsContext.</param>
        /// <param name="minor">The minor version of the new GraphicsContext.</param>
        /// <param name="flags">The GraphicsContextFlags for the GraphicsContext.</param>
        /// <remarks>
        /// Different hardware supports different flags, major and minor versions. Invalid parameters will be silently ignored.
        /// </remarks>
        public GraphicsContext(GraphicsMode mode, IWindowInfo window, int major, int minor, GraphicsContextFlags flags)
        {
            lock (SyncRoot)
            {
                bool designMode = false;
                if (mode == null && window == null)
                    designMode = true;
                else if (mode == null) throw new ArgumentNullException("mode", "Must be a valid GraphicsMode.");
                else if (window == null) throw new ArgumentNullException("window", "Must point to a valid window.");

                // Silently ignore invalid major and minor versions.
                if (major <= 0)
                    major = 1;
                if (minor < 0)
                    minor = 0;

                Debug.Print("Creating GraphicsContext.");
                try
                {
                    Debug.Indent();
                    Debug.Print("GraphicsMode: {0}", mode);
                    Debug.Print("IWindowInfo: {0}", window);
                    Debug.Print("GraphicsContextFlags: {0}", flags);
                    Debug.Print("Requested version: {0}.{1}", major, minor);

                    IGraphicsContext shareContext = shareContext = FindSharedContext();
                    
                    // Todo: Add a DummyFactory implementing IPlatformFactory.
                    if (designMode)
                    {
#if !IPHONE
                        implementation = new Platform.Dummy.DummyGLContext();
#else
                        implementation = Factory.Embedded.CreateGLContext(mode, window, shareContext, direct_rendering, major, minor, flags);
#endif
                    }
                    else
                    {
#if !IPHONE
                        IPlatformFactory factory = null;
                        switch ((flags & GraphicsContextFlags.Embedded) == GraphicsContextFlags.Embedded)
                        {
                            case false: factory = Factory.Default; break;
                            case true: factory = Factory.Embedded; break;
                        }

                        // Note: this approach does not allow us to mix native and EGL contexts in the same process.
                        // This should not be a problem, as this use-case is not interesting for regular applications.
                        // Note 2: some platforms may not support a direct way of getting the current context
                        // (this happens e.g. with DummyGLContext). In that case, we use a slow fallback which
                        // iterates through all known contexts and checks if any is current (check GetCurrentContext
                        // declaration).
                        if (GetCurrentContext == null)
                        {
                            GetCurrentContext = factory.CreateGetCurrentGraphicsContext();
                        }
<<<<<<< HEAD

                        implementation = factory.CreateGLContext(mode, window, shareContext, direct_rendering, major, minor, flags);
=======
#else
                        switch ((flags & GraphicsContextFlags.Embedded) == GraphicsContextFlags.Embedded)
                        {
                            case false: implementation = Factory.Default.CreateGLContext(mode, window, shareContext, direct_rendering, major, minor, flags); break;
                            case true: implementation = Factory.Embedded.CreateGLContext(mode, window, shareContext, direct_rendering, major, minor, flags); break;
                        }

#endif
>>>>>>> 204ae12c
                    }

                    available_contexts.Add((this as IGraphicsContextInternal).Context, new WeakReference(this));
                }
                finally
                {
                    Debug.Unindent();
                }
            }
        }

        /// <summary>
        /// Constructs a new GraphicsContext from a pre-existing context created outside of OpenTK.
        /// </summary>
        /// <param name="handle">The handle of the existing context. This must be a valid, unique handle that is not known to OpenTK.</param>
        /// <param name="window">The window this context is bound to. This must be a valid window obtained through Utilities.CreateWindowInfo.</param>
        /// <exception cref="GraphicsContextException">Occurs if handle is identical to a context already registered with OpenTK.</exception>
        public GraphicsContext(ContextHandle handle, IWindowInfo window)
            : this(handle, window, null, 1, 0, GraphicsContextFlags.Default)
        { }

        /// <summary>
        /// Constructs a new GraphicsContext from a pre-existing context created outside of OpenTK.
        /// </summary>
        /// <param name="handle">The handle of the existing context. This must be a valid, unique handle that is not known to OpenTK.</param>
        /// <param name="window">The window this context is bound to. This must be a valid window obtained through Utilities.CreateWindowInfo.</param>
        /// <param name="shareContext">A different context that shares resources with this instance, if any.
        /// Pass null if the context is not shared or if this is the first GraphicsContext instruct you construct.</param>
        /// <param name="major">The major version of the context (e.g. "2" for "2.1").</param>
        /// <param name="minor">The minor version of the context (e.g. "1" for "2.1").</param>
        /// <param name="flags">A bitwise combination of <see cref="GraphicsContextFlags"/> that describe this context.</param>
        /// <exception cref="GraphicsContextException">Occurs if handle is identical to a context already registered with OpenTK.</exception>
        public GraphicsContext(ContextHandle handle, IWindowInfo window, IGraphicsContext shareContext, int major, int minor, GraphicsContextFlags flags)
        {
            lock (SyncRoot)
            {
                IsExternal = true;

                if (handle == ContextHandle.Zero)
                {
#if !IPHONE
                    implementation = new OpenTK.Platform.Dummy.DummyGLContext(handle);
#else
                    implementation = new OpenTK.Platform.iPhoneOS.iPhoneOSGraphicsContext(handle);
#endif
                }
                else if (available_contexts.ContainsKey(handle))
                {
                    throw new GraphicsContextException("Context already exists.");
                }
                else
                {
                    switch ((flags & GraphicsContextFlags.Embedded) == GraphicsContextFlags.Embedded)
                    {
                        case false: implementation = Factory.Default.CreateGLContext(handle, window, shareContext, direct_rendering, major, minor, flags); break;
                        case true: implementation = Factory.Embedded.CreateGLContext(handle, window, shareContext, direct_rendering, major, minor, flags); break;
                    }
                }

                available_contexts.Add((implementation as IGraphicsContextInternal).Context, new WeakReference(this));

                (this as IGraphicsContextInternal).LoadAll();
            }
        }

        #endregion

        #region Public Members

        /// <summary>
        /// Returns a <see cref="System.String"/> representing this instance.
        /// </summary>
        /// <returns>A <see cref="System.String"/>  that contains a string representation of this instance.</returns>
        public override string ToString()
        {
            return (this as IGraphicsContextInternal).Context.ToString();
        }

        /// <summary>
        /// Returns the hash code for this instance.
        /// </summary>
        /// <returns>A System.Int32 with the hash code of this instance.</returns>
        public override int GetHashCode()
        {
            return (this as IGraphicsContextInternal).Context.GetHashCode();
        }

        /// <summary>
        /// Compares two instances.
        /// </summary>
        /// <param name="obj">The instance to compare to.</param>
        /// <returns>True, if obj is equal to this instance; false otherwise.</returns>
        public override bool Equals(object obj)
        {
            return (obj is GraphicsContext) &&
                (this as IGraphicsContextInternal).Context == (obj as IGraphicsContextInternal).Context;
        }

        #endregion

        #region Private Members

        static IGraphicsContext FindSharedContext()
        {
            if (GraphicsContext.ShareContexts)
            {
                // A small hack to create a shared context with the first available context.
                foreach (WeakReference r in GraphicsContext.available_contexts.Values)
                {
                    // Fix for bug 1874: if a GraphicsContext gets finalized
                    // (but not disposed), it won't be removed from available_contexts
                    // making this return null even if another valid context exists.
                    // The workaround is to simply ignore null targets.
                    IGraphicsContext target = r.Target as IGraphicsContext;
                    if (target != null)
                        return target;
                }
            }
            return null;
        }

        #endregion

        #region --- Static Members ---

        #region public static GraphicsContext CreateDummyContext()

        /// <summary>
        /// Creates a dummy GraphicsContext to allow OpenTK to work with contexts created by external libraries.
        /// </summary>
        /// <returns>A new, dummy GraphicsContext instance.</returns>
        /// <remarks>
        /// <para>Instances created by this method will not be functional. Instance methods will have no effect.</para>
        /// <para>This method requires that a context is current on the calling thread.</para>
        /// </remarks>
        public static GraphicsContext CreateDummyContext()
        {
            ContextHandle handle = GetCurrentContext();
            if (handle == ContextHandle.Zero)
                throw new InvalidOperationException("No GraphicsContext is current on the calling thread.");

            return CreateDummyContext(handle);
        }

        /// <summary>
        /// Creates a dummy GraphicsContext to allow OpenTK to work with contexts created by external libraries.
        /// </summary>
        /// <param name="handle">The handle of a context.</param>
        /// <returns>A new, dummy GraphicsContext instance.</returns>
        /// <remarks>
        /// <para>Instances created by this method will not be functional. Instance methods will have no effect.</para>
        /// </remarks>
        public static GraphicsContext CreateDummyContext(ContextHandle handle)
        {
            if (handle == ContextHandle.Zero)
                throw new ArgumentOutOfRangeException("handle");

            return new GraphicsContext(handle);
        }

        #endregion

        #region public static void Assert()

        /// <summary>
        /// Checks if a GraphicsContext exists in the calling thread and throws a GraphicsContextMissingException if it doesn't.
        /// </summary>
        /// <exception cref="GraphicsContextMissingException">Generated when no GraphicsContext is current in the calling thread.</exception>
        public static void Assert()
        {
            if (GraphicsContext.CurrentContext == null)
                throw new GraphicsContextMissingException();
        }

        #endregion

        #region public static IGraphicsContext CurrentContext

        internal delegate ContextHandle GetCurrentContextDelegate();
        internal static GetCurrentContextDelegate GetCurrentContext;

        /// <summary>
        /// Gets the GraphicsContext that is current in the calling thread.
        /// </summary>
        /// <remarks>
        /// Note: this property will not function correctly when both desktop and EGL contexts are
        /// available in the same process. This scenario is very unlikely to appear in practice.
        /// </remarks>
        public static IGraphicsContext CurrentContext
        {
            get
            {
                lock (SyncRoot)
                {
                    if (available_contexts.Count > 0)
                    {
                        ContextHandle handle = GetCurrentContext();
                        if (handle.Handle != IntPtr.Zero)
                            return (GraphicsContext)available_contexts[handle].Target;
                    }
                    return null;
                }
            }
        }

        #endregion

        #region public static bool ShareContexts

        /// <summary>Gets or sets a System.Boolean, indicating whether GraphicsContext resources are shared</summary>
        /// <remarks>
        /// <para>If ShareContexts is true, new GLContexts will share resources. If this value is
        /// false, new GLContexts will not share resources.</para>
        /// <para>Changing this value will not affect already created GLContexts.</para>
        /// </remarks>
        public static bool ShareContexts { get { return share_contexts; } set { share_contexts = value; } }

        #endregion

        #region public static bool DirectRendering

        /// <summary>Gets or sets a System.Boolean, indicating whether GraphicsContexts will perform direct rendering.</summary>
        /// <remarks>
        /// <para>
        /// If DirectRendering is true, new contexts will be constructed with direct rendering capabilities, if possible.
        /// If DirectRendering is false, new contexts will be constructed with indirect rendering capabilities.
        /// </para>
        /// <para>This property does not affect existing GraphicsContexts, unless they are recreated.</para>
        /// <para>
        /// This property is ignored on Operating Systems without support for indirect rendering, like Windows and OS X.
        /// </para>
        /// </remarks>
        public static bool DirectRendering
        {
            get { return direct_rendering; }
            set { direct_rendering = value; }
        }

        #endregion

        #endregion

        #region --- IGraphicsContext Members ---

        /// <summary>
        /// Gets or sets a System.Boolean, indicating whether automatic error checking should be performed.
        /// Influences the debug version of OpenTK.dll, only.
        /// </summary>
        /// <remarks>Automatic error checking will clear the OpenGL error state. Set CheckErrors to false if you use
        /// the OpenGL error state in your code flow (e.g. for checking supported texture formats).</remarks>
        public bool ErrorChecking
        {
            get { return check_errors; }
            set { check_errors = value; }
        }
        /// <summary>
        /// Creates an OpenGL context with the specified direct/indirect rendering mode and sharing state with the
        /// specified IGraphicsContext.
        /// </summary>
        /// <param name="direct">Set to true for direct rendering or false otherwise.</param>
        /// <param name="source">The source IGraphicsContext to share state from.</param>.
        /// <remarks>
        /// <para>
        /// Direct rendering is the default rendering mode for OpenTK, since it can provide higher performance
        /// in some circumastances.
        /// </para>
        /// <para>
        /// The 'direct' parameter is a hint, and will ignored if the specified mode is not supported (e.g. setting
        /// indirect rendering on Windows platforms).
        /// </para>
        /// </remarks>
        void CreateContext(bool direct, IGraphicsContext source)
        {
            lock (SyncRoot)
            {
                available_contexts.Add((this as IGraphicsContextInternal).Context, new WeakReference(this));
            }
        }

        /// <summary>
        /// Swaps buffers on a context. This presents the rendered scene to the user.
        /// </summary>
        public void SwapBuffers()
        {
            implementation.SwapBuffers();
        }

        /// <summary>
        /// Makes the GraphicsContext the current rendering target.
        /// </summary>
        /// <param name="window">A valid <see cref="OpenTK.Platform.IWindowInfo" /> structure.</param>
        /// <remarks>
        /// You can use this method to bind the GraphicsContext to a different window than the one it was created from.
        /// </remarks>
        public void MakeCurrent(IWindowInfo window)
        {
            implementation.MakeCurrent(window);
        }

        /// <summary>
        /// Gets a <see cref="System.Boolean"/> indicating whether this instance is current in the calling thread.
        /// </summary>
        public bool IsCurrent
        {
            get { return implementation.IsCurrent; }
        }

        /// <summary>
        /// Gets a <see cref="System.Boolean"/> indicating whether this instance has been disposed.
        /// It is an error to access any instance methods if this property returns true.
        /// </summary>
        public bool IsDisposed
        {
            get { return disposed && implementation.IsDisposed; }
            private set { disposed = value; }
        }

        /// <summary>
        /// [obsolete] Use SwapInterval property instead.
        /// Gets or sets a value indicating whether VSync is enabled. When VSync is
        /// enabled, <see cref="SwapBuffers()"/> calls will be synced to the refresh
        /// rate of the <see cref="DisplayDevice"/> that contains improving visual
        /// quality and reducing CPU usage. However, systems that cannot maintain
        /// the requested rendering rate will suffer from large jumps in performance.
        /// This can be counteracted by increasing the <see cref="SwapInterval"/>
        /// value.
        /// </summary>
        [Obsolete("Use SwapInterval property instead.")]
        public bool VSync
        {
            get { return implementation.VSync; }
            set { implementation.VSync = value;  }
        }

        /// <summary>
        /// Gets or sets a positive integer in the range [1, n), indicating the number of
        /// <see cref="DisplayDevice"/> refreshes between consecutive
        /// <see cref="SwapBuffers()"/> calls. The maximum value for n is
        /// implementation-dependent. The default value is 1.
        /// This value will only affect instances where <see cref="VSync"/> is enabled.
        /// Invalid values will be clamped to the valid range.
        /// </summary>
        public int SwapInterval
        {
            get { return implementation.SwapInterval; }
            set { implementation.SwapInterval = value; }
        }

        /// <summary>
        /// Updates the graphics context.  This must be called when the render target
        /// is resized for proper behavior on Mac OS X.
        /// </summary>
        /// <param name="window"></param>
        public void Update(IWindowInfo window)
        {
            implementation.Update(window);
        }

        /// <summary>
        /// Loads all OpenGL entry points.
        /// </summary>
        /// <exception cref="OpenTK.Graphics.GraphicsContextException">
        /// Occurs when this instance is not current on the calling thread.
        /// </exception>
        public void LoadAll()
        {
            if (GraphicsContext.CurrentContext != this)
                throw new GraphicsContextException();

            implementation.LoadAll();
        }
        
        #endregion

        #region --- IGraphicsContextInternal Members ---

        /// <summary>
        /// Gets the platform-specific implementation of this IGraphicsContext.
        /// </summary>
        IGraphicsContext IGraphicsContextInternal.Implementation
        {
            get { return implementation; }
        }

        /// <summary>
        /// Gets a handle to the OpenGL rendering context.
        /// </summary>
        ContextHandle IGraphicsContextInternal.Context
        {
            get { return ((IGraphicsContextInternal)implementation).Context; }
        }

        /// <summary>
        /// Gets the GraphicsMode of the context.
        /// </summary>
        public GraphicsMode GraphicsMode
        {
            get { return (implementation as IGraphicsContext).GraphicsMode; }
        }

        /// <summary>
        /// Gets the address of an OpenGL extension function.
        /// </summary>
        /// <param name="function">The name of the OpenGL function (e.g. "glGetString")</param>
        /// <returns>
        /// A pointer to the specified function or IntPtr.Zero if the function isn't
        /// available in the current opengl context.
        /// </returns>
        IntPtr IGraphicsContextInternal.GetAddress(string function)
        {
            return (implementation as IGraphicsContextInternal).GetAddress(function);
        }

        #endregion

        #region --- IDisposable Members ---

        /// <summary>
        /// Disposes of the GraphicsContext.
        /// </summary>
        public void Dispose()
        {
            this.Dispose(true);
            GC.SuppressFinalize(this);
        }

        void Dispose(bool manual)
        {
            if (!IsDisposed)
            {
                Debug.Print("Disposing context {0}.", (this as IGraphicsContextInternal).Context.ToString());
                lock (SyncRoot)
                {
                    available_contexts.Remove((this as IGraphicsContextInternal).Context);
                }

                if (manual && !IsExternal)
                {
                    if (implementation != null)
                        implementation.Dispose();
                }
                IsDisposed = true;
            }
        }

        #endregion
    }
}<|MERGE_RESOLUTION|>--- conflicted
+++ resolved
@@ -2,12 +2,7 @@
 //
 // The Open Toolkit Library License
 //
-<<<<<<< HEAD
 // Copyright (c) 2006 - 2013 Stefanos Apostolopoulos
-=======
-// Copyright (c) 2006 - 2010 the Open Toolkit library.
-// Copyright 2013 Xamarin Inc
->>>>>>> 204ae12c
 //
 // Permission is hereby granted, free of charge, to any person obtaining a copy
 // of this software and associated documentation files (the "Software"), to deal
@@ -137,7 +132,6 @@
                     }
                     else
                     {
-#if !IPHONE
                         IPlatformFactory factory = null;
                         switch ((flags & GraphicsContextFlags.Embedded) == GraphicsContextFlags.Embedded)
                         {
@@ -155,19 +149,8 @@
                         {
                             GetCurrentContext = factory.CreateGetCurrentGraphicsContext();
                         }
-<<<<<<< HEAD
 
                         implementation = factory.CreateGLContext(mode, window, shareContext, direct_rendering, major, minor, flags);
-=======
-#else
-                        switch ((flags & GraphicsContextFlags.Embedded) == GraphicsContextFlags.Embedded)
-                        {
-                            case false: implementation = Factory.Default.CreateGLContext(mode, window, shareContext, direct_rendering, major, minor, flags); break;
-                            case true: implementation = Factory.Embedded.CreateGLContext(mode, window, shareContext, direct_rendering, major, minor, flags); break;
-                        }
-
-#endif
->>>>>>> 204ae12c
                     }
 
                     available_contexts.Add((this as IGraphicsContextInternal).Context, new WeakReference(this));
