#region --- License ---
/*
Copyright (c) 2006 - 2008 The Open Toolkit library.
Copyright 2013 Xamarin Inc

Permission is hereby granted, free of charge, to any person obtaining a copy of
this software and associated documentation files (the "Software"), to deal in
the Software without restriction, including without limitation the rights to
use, copy, modify, merge, publish, distribute, sublicense, and/or sell copies
of the Software, and to permit persons to whom the Software is furnished to do
so, subject to the following conditions:

The above copyright notice and this permission notice shall be included in all
copies or substantial portions of the Software.

THE SOFTWARE IS PROVIDED "AS IS", WITHOUT WARRANTY OF ANY KIND, EXPRESS OR
IMPLIED, INCLUDING BUT NOT LIMITED TO THE WARRANTIES OF MERCHANTABILITY,
FITNESS FOR A PARTICULAR PURPOSE AND NONINFRINGEMENT. IN NO EVENT SHALL THE
AUTHORS OR COPYRIGHT HOLDERS BE LIABLE FOR ANY CLAIM, DAMAGES OR OTHER
LIABILITY, WHETHER IN AN ACTION OF CONTRACT, TORT OR OTHERWISE, ARISING FROM,
OUT OF OR IN CONNECTION WITH THE SOFTWARE OR THE USE OR OTHER DEALINGS IN THE
SOFTWARE.
 */
#endregion

using System;
using System.Runtime.InteropServices;

namespace OpenTK
{
    /// <summary>
    /// Represents a 4x4 matrix containing 3D rotation, scale, transform, and projection.
    /// </summary>
    /// <seealso cref="Matrix4d"/>
    [Serializable]
    [StructLayout(LayoutKind.Sequential)]
    public struct Matrix4 : IEquatable<Matrix4>
    {
        #region Fields

        /// <summary>
        /// Top row of the matrix.
        /// </summary>
        public Vector4 Row0;

        /// <summary>
        /// 2nd row of the matrix.
        /// </summary>
        public Vector4 Row1;

        /// <summary>
        /// 3rd row of the matrix.
        /// </summary>
        public Vector4 Row2;

        /// <summary>
        /// Bottom row of the matrix.
        /// </summary>
        public Vector4 Row3;
 
        /// <summary>
        /// The identity matrix.
        /// </summary>
        public static readonly Matrix4 Identity = new Matrix4(Vector4.UnitX, Vector4.UnitY, Vector4.UnitZ, Vector4.UnitW);

        /// <summary>
        /// The zero matrix.
        /// </summary>
        public static readonly Matrix4 Zero = new Matrix4(Vector4.Zero, Vector4.Zero, Vector4.Zero, Vector4.Zero);

        #endregion

        #region Constructors

        /// <summary>
        /// Constructs a new instance.
        /// </summary>
        /// <param name="row0">Top row of the matrix.</param>
        /// <param name="row1">Second row of the matrix.</param>
        /// <param name="row2">Third row of the matrix.</param>
        /// <param name="row3">Bottom row of the matrix.</param>
        public Matrix4(Vector4 row0, Vector4 row1, Vector4 row2, Vector4 row3)
        {
            Row0 = row0;
            Row1 = row1;
            Row2 = row2;
            Row3 = row3;
        }

        /// <summary>
        /// Constructs a new instance.
        /// </summary>
        /// <param name="m00">First item of the first row of the matrix.</param>
        /// <param name="m01">Second item of the first row of the matrix.</param>
        /// <param name="m02">Third item of the first row of the matrix.</param>
        /// <param name="m03">Fourth item of the first row of the matrix.</param>
        /// <param name="m10">First item of the second row of the matrix.</param>
        /// <param name="m11">Second item of the second row of the matrix.</param>
        /// <param name="m12">Third item of the second row of the matrix.</param>
        /// <param name="m13">Fourth item of the second row of the matrix.</param>
        /// <param name="m20">First item of the third row of the matrix.</param>
        /// <param name="m21">Second item of the third row of the matrix.</param>
        /// <param name="m22">Third item of the third row of the matrix.</param>
        /// <param name="m23">First item of the third row of the matrix.</param>
        /// <param name="m30">Fourth item of the fourth row of the matrix.</param>
        /// <param name="m31">Second item of the fourth row of the matrix.</param>
        /// <param name="m32">Third item of the fourth row of the matrix.</param>
        /// <param name="m33">Fourth item of the fourth row of the matrix.</param>
        public Matrix4(
            float m00, float m01, float m02, float m03,
            float m10, float m11, float m12, float m13,
            float m20, float m21, float m22, float m23,
            float m30, float m31, float m32, float m33)
        {
            Row0 = new Vector4(m00, m01, m02, m03);
            Row1 = new Vector4(m10, m11, m12, m13);
            Row2 = new Vector4(m20, m21, m22, m23);
            Row3 = new Vector4(m30, m31, m32, m33);
        }

        #endregion

        #region Public Members

        #region Properties

        /// <summary>
        /// Gets the determinant of this matrix.
        /// </summary>
        public float Determinant
        {
            get
            {
                float m11 = Row0.X, m12 = Row0.Y, m13 = Row0.Z, m14 = Row0.W,
                      m21 = Row1.X, m22 = Row1.Y, m23 = Row1.Z, m24 = Row1.W,
                      m31 = Row2.X, m32 = Row2.Y, m33 = Row2.Z, m34 = Row2.W,
                      m41 = Row3.X, m42 = Row3.Y, m43 = Row3.Z, m44 = Row3.W;

                return
                    m11 * m22 * m33 * m44 - m11 * m22 * m34 * m43 + m11 * m23 * m34 * m42 - m11 * m23 * m32 * m44
                  + m11 * m24 * m32 * m43 - m11 * m24 * m33 * m42 - m12 * m23 * m34 * m41 + m12 * m23 * m31 * m44
                  - m12 * m24 * m31 * m43 + m12 * m24 * m33 * m41 - m12 * m21 * m33 * m44 + m12 * m21 * m34 * m43
                  + m13 * m24 * m31 * m42 - m13 * m24 * m32 * m41 + m13 * m21 * m32 * m44 - m13 * m21 * m34 * m42
                  + m13 * m22 * m34 * m41 - m13 * m22 * m31 * m44 - m14 * m21 * m32 * m43 + m14 * m21 * m33 * m42
                  - m14 * m22 * m33 * m41 + m14 * m22 * m31 * m43 - m14 * m23 * m31 * m42 + m14 * m23 * m32 * m41;
            }
        }

        /// <summary>
        /// Gets the first column of this matrix.
        /// </summary>
        public Vector4 Column0
        {
            get { return new Vector4(Row0.X, Row1.X, Row2.X, Row3.X); }
            set { Row0.X = value.X; Row1.X = value.Y; Row2.X = value.Z; Row3.X = value.W; }
        }

        /// <summary>
        /// Gets the second column of this matrix.
        /// </summary>
        public Vector4 Column1
        {
            get { return new Vector4(Row0.Y, Row1.Y, Row2.Y, Row3.Y); }
            set { Row0.Y = value.X; Row1.Y = value.Y; Row2.Y = value.Z; Row3.Y = value.W; }
        }

        /// <summary>
        /// Gets the third column of this matrix.
        /// </summary>
        public Vector4 Column2
        {
            get { return new Vector4(Row0.Z, Row1.Z, Row2.Z, Row3.Z); }
            set { Row0.Z = value.X; Row1.Z = value.Y; Row2.Z = value.Z; Row3.Z = value.W; }
        }

        /// <summary>
        /// Gets the fourth column of this matrix.
        /// </summary>
        public Vector4 Column3
        {
            get { return new Vector4(Row0.W, Row1.W, Row2.W, Row3.W); }
            set { Row0.W = value.X; Row1.W = value.Y; Row2.W = value.Z; Row3.W = value.W; }
        }

        /// <summary>
        /// Gets or sets the value at row 1, column 1 of this instance.
        /// </summary>
        public float M11 { get { return Row0.X; } set { Row0.X = value; } }

        /// <summary>
        /// Gets or sets the value at row 1, column 2 of this instance.
        /// </summary>
        public float M12 { get { return Row0.Y; } set { Row0.Y = value; } }

        /// <summary>
        /// Gets or sets the value at row 1, column 3 of this instance.
        /// </summary>
        public float M13 { get { return Row0.Z; } set { Row0.Z = value; } }

        /// <summary>
        /// Gets or sets the value at row 1, column 4 of this instance.
        /// </summary>
        public float M14 { get { return Row0.W; } set { Row0.W = value; } }

        /// <summary>
        /// Gets or sets the value at row 2, column 1 of this instance.
        /// </summary>
        public float M21 { get { return Row1.X; } set { Row1.X = value; } }

        /// <summary>
        /// Gets or sets the value at row 2, column 2 of this instance.
        /// </summary>
        public float M22 { get { return Row1.Y; } set { Row1.Y = value; } }

        /// <summary>
        /// Gets or sets the value at row 2, column 3 of this instance.
        /// </summary>
        public float M23 { get { return Row1.Z; } set { Row1.Z = value; } }

        /// <summary>
        /// Gets or sets the value at row 2, column 4 of this instance.
        /// </summary>
        public float M24 { get { return Row1.W; } set { Row1.W = value; } }

        /// <summary>
        /// Gets or sets the value at row 3, column 1 of this instance.
        /// </summary>
        public float M31 { get { return Row2.X; } set { Row2.X = value; } }

        /// <summary>
        /// Gets or sets the value at row 3, column 2 of this instance.
        /// </summary>
        public float M32 { get { return Row2.Y; } set { Row2.Y = value; } }

        /// <summary>
        /// Gets or sets the value at row 3, column 3 of this instance.
        /// </summary>
        public float M33 { get { return Row2.Z; } set { Row2.Z = value; } }

        /// <summary>
        /// Gets or sets the value at row 3, column 4 of this instance.
        /// </summary>
        public float M34 { get { return Row2.W; } set { Row2.W = value; } }

        /// <summary>
        /// Gets or sets the value at row 4, column 1 of this instance.
        /// </summary>
        public float M41 { get { return Row3.X; } set { Row3.X = value; } }

        /// <summary>
        /// Gets or sets the value at row 4, column 2 of this instance.
        /// </summary>
        public float M42 { get { return Row3.Y; } set { Row3.Y = value; } }

        /// <summary>
        /// Gets or sets the value at row 4, column 3 of this instance.
        /// </summary>
        public float M43 { get { return Row3.Z; } set { Row3.Z = value; } }

        /// <summary>
        /// Gets or sets the value at row 4, column 4 of this instance.
        /// </summary>
        public float M44 { get { return Row3.W; } set { Row3.W = value; } }
        
        /// <summary>
        /// Gets or sets the values along the main diagonal of the matrix.
        /// </summary>
        public Vector4 Diagonal
        {
            get
            {
                return new Vector4(Row0.X, Row1.Y, Row2.Z, Row3.W);
            }
            set
            {
                Row0.X = value.X;
                Row1.Y = value.Y;
                Row2.Z = value.Z;
                Row3.W = value.W;
            }
        }

        /// <summary>
        /// Gets the trace of the matrix, the sum of the values along the diagonal.
        /// </summary>
        public float Trace { get { return Row0.X + Row1.Y + Row2.Z + Row3.W; } }

        #endregion

        #region Indexers

        /// <summary>
        /// Gets or sets the value at a specified row and column.
        /// </summary>
        public float this[int rowIndex, int columnIndex]
        {
            get
            {
                if (rowIndex == 0) return Row0[columnIndex];
                else if (rowIndex == 1) return Row1[columnIndex];
                else if (rowIndex == 2) return Row2[columnIndex];
                else if (rowIndex == 3) return Row3[columnIndex];
                throw new IndexOutOfRangeException("You tried to access this matrix at: (" + rowIndex + ", " + columnIndex + ")");
            }
            set
            {
                if (rowIndex == 0) Row0[columnIndex] = value;
                else if (rowIndex == 1) Row1[columnIndex] = value;
                else if (rowIndex == 2) Row2[columnIndex] = value;
                else if (rowIndex == 3) Row3[columnIndex] = value;
                else throw new IndexOutOfRangeException("You tried to set this matrix at: (" + rowIndex + ", " + columnIndex + ")");
            }
        }

        #endregion

        #region Instance

        #region public void Invert()

        /// <summary>
        /// Converts this instance into its inverse.
        /// </summary>
        public void Invert()
        {
            Invert(ref this);
        }

        #endregion

        #region public void Transpose()

        /// <summary>
        /// Converts this instance into its transpose.
        /// </summary>
        public void Transpose()
        {
            this = Matrix4.Transpose(this);
        }

        #endregion

        /// <summary>
        /// Returns a normalised copy of this instance.
        /// </summary>
        public Matrix4 Normalized()
        {
            Matrix4 m = this;
            m.Normalize();
            return m;
        }

        /// <summary>
        /// Divides each element in the Matrix by the <see cref="Determinant"/>.
        /// </summary>
        public void Normalize()
        {
            var determinant = this.Determinant;
            Row0 /= determinant;
            Row1 /= determinant;
            Row2 /= determinant;
            Row3 /= determinant;
        }

        /// <summary>
        /// Returns an inverted copy of this instance.
        /// </summary>
        public Matrix4 Inverted()
        {
            Matrix4 m = this;
            if (m.Determinant != 0)
                m.Invert();
            return m;
        }

        /// <summary>
        /// Returns a copy of this Matrix4 without translation.
        /// </summary>
        public Matrix4 ClearTranslation()
        {
            Matrix4 m = this;
            m.Row3.Xyz = Vector3.Zero;
            return m;
        }
        /// <summary>
        /// Returns a copy of this Matrix4 without scale.
        /// </summary>
        public Matrix4 ClearScale()
        {
            Matrix4 m = this;
            m.Row0.Xyz = m.Row0.Xyz.Normalized();
            m.Row1.Xyz = m.Row1.Xyz.Normalized();
            m.Row2.Xyz = m.Row2.Xyz.Normalized();
            return m;
        }
        /// <summary>
        /// Returns a copy of this Matrix4 without rotation.
        /// </summary>
        public Matrix4 ClearRotation()
        {
            Matrix4 m = this;
            m.Row0.Xyz = new Vector3(m.Row0.Xyz.Length, 0, 0);
            m.Row1.Xyz = new Vector3(0, m.Row1.Xyz.Length, 0);
            m.Row2.Xyz = new Vector3(0, 0, m.Row2.Xyz.Length);
            return m;
        }
        /// <summary>
        /// Returns a copy of this Matrix4 without projection.
        /// </summary>
        public Matrix4 ClearProjection()
        {
            Matrix4 m = this;
            m.Column3 = Vector4.Zero;
            return m;
        }

        /// <summary>
        /// Returns the translation component of this instance.
        /// </summary>
        public Vector3 ExtractTranslation() { return Row3.Xyz; }

        /// <summary>
        /// Returns the scale component of this instance.
        /// </summary>
        public Vector3 ExtractScale() { return new Vector3(Row0.Xyz.Length, Row1.Xyz.Length, Row2.Xyz.Length); }

        /// <summary>
        /// Returns the rotation component of this instance. Quite slow.
        /// </summary>
        /// <param name="row_normalise">Whether the method should row-normalise (i.e. remove scale from) the Matrix. Pass false if you know it's already normalised.</param>
        public Quaternion ExtractRotation(bool row_normalise = true)
        {
            var row0 = Row0.Xyz;
            var row1 = Row1.Xyz;
            var row2 = Row2.Xyz;

            if (row_normalise)
            {
                row0 = row0.Normalized();
                row1 = row1.Normalized();
                row2 = row2.Normalized();
            }

            // code below adapted from Blender

            Quaternion q = new Quaternion();
            double trace = 0.25 * (row0[0] + row1[1] + row2[2] + 1.0);

            if (trace > 0)
            {
                double sq = Math.Sqrt(trace);

                q.W = (float)sq;
                sq = 1.0 / (4.0 * sq);
                q.X = (float)((row1[2] - row2[1]) * sq);
                q.Y = (float)((row2[0] - row0[2]) * sq);
                q.Z = (float)((row0[1] - row1[0]) * sq);
            }
            else if (row0[0] > row1[1] && row0[0] > row2[2])
            {
                double sq = 2.0 * Math.Sqrt(1.0 + row0[0] - row1[1] - row2[2]);

                q.X = (float)(0.25 * sq);
                sq = 1.0 / sq;
                q.W = (float)((row2[1] - row1[2]) * sq);
                q.Y = (float)((row1[0] + row0[1]) * sq);
                q.Z = (float)((row2[0] + row0[2]) * sq);
            }
            else if (row1[1] > row2[2])
            {
                double sq = 2.0 * Math.Sqrt(1.0 + row1[1] - row0[0] - row2[2]);

                q.Y = (float)(0.25 * sq);
                sq = 1.0 / sq;
                q.W = (float)((row2[0] - row0[2]) * sq);
                q.X = (float)((row1[0] + row0[1]) * sq);
                q.Z = (float)((row2[1] + row1[2]) * sq);
            }
            else
            {
                double sq = 2.0 * Math.Sqrt(1.0 + row2[2] - row0[0] - row1[1]);

                q.Z = (float)(0.25 * sq);
                sq = 1.0 / sq;
                q.W = (float)((row1[0] - row0[1]) * sq);
                q.X = (float)((row2[0] + row0[2]) * sq);
                q.Y = (float)((row2[1] + row1[2]) * sq);
            }

            q.Normalize();
            return q;
        }

        /// <summary>
        /// Returns the projection component of this instance.
        /// </summary>
        public Vector4 ExtractProjection()
        {
            return Column3;
        }

        #endregion

        #region Static
        
        #region CreateFromAxisAngle
        
        /// <summary>
        /// Build a rotation matrix from the specified axis/angle rotation.
        /// </summary>
        /// <param name="axis">The axis to rotate about.</param>
        /// <param name="angle">Angle in radians to rotate counter-clockwise (looking in the direction of the given axis).</param>
        /// <param name="result">A matrix instance.</param>
        public static void CreateFromAxisAngle(Vector3 axis, float angle, out Matrix4 result)
        {
            // normalize and create a local copy of the vector.
            axis.Normalize();
            float axisX = axis.X, axisY = axis.Y, axisZ = axis.Z;

            // calculate angles
            float cos = (float)System.Math.Cos(-angle);
            float sin = (float)System.Math.Sin(-angle);
            float t = 1.0f - cos;

            // do the conversion math once
            float tXX = t * axisX * axisX,
                tXY = t * axisX * axisY,
                tXZ = t * axisX * axisZ,
                tYY = t * axisY * axisY,
                tYZ = t * axisY * axisZ,
                tZZ = t * axisZ * axisZ;

            float sinX = sin * axisX,
                sinY = sin * axisY,
                sinZ = sin * axisZ;

            result.Row0.X = tXX + cos;
            result.Row0.Y = tXY - sinZ;
            result.Row0.Z = tXZ + sinY;
            result.Row0.W = 0;
            result.Row1.X = tXY + sinZ;
            result.Row1.Y = tYY + cos;
            result.Row1.Z = tYZ - sinX;
            result.Row1.W = 0;
            result.Row2.X = tXZ - sinY;
            result.Row2.Y = tYZ + sinX;
            result.Row2.Z = tZZ + cos;
            result.Row2.W = 0;
            result.Row3 = Vector4.UnitW;
        }
        
        /// <summary>
        /// Build a rotation matrix from the specified axis/angle rotation.
        /// </summary>
        /// <param name="axis">The axis to rotate about.</param>
        /// <param name="angle">Angle in radians to rotate counter-clockwise (looking in the direction of the given axis).</param>
        /// <returns>A matrix instance.</returns>
        public static Matrix4 CreateFromAxisAngle(Vector3 axis, float angle)
        {
            Matrix4 result;
            CreateFromAxisAngle(axis, angle, out result);
            return result;
        }
        
        #endregion

        #region CreateFromQuaternion

        /// <summary>
        /// Builds a rotation matrix from a quaternion.
        /// </summary>
        /// <param name="q">The quaternion to rotate by.</param>
        /// <param name="result">A matrix instance.</param>
        public static void CreateFromQuaternion(ref Quaternion q, out Matrix4 result)
        {
            Vector3 axis;
            float angle;
            q.ToAxisAngle(out axis, out angle);
            CreateFromAxisAngle(axis, angle, out result);
        }

        /// <summary>
        /// Builds a rotation matrix from a quaternion.
        /// </summary>
        /// <param name="q">The quaternion to rotate by.</param>
        /// <returns>A matrix instance.</returns>
        public static Matrix4 CreateFromQuaternion(Quaternion q)
        {
            Matrix4 result;
            CreateFromQuaternion(ref q, out result);
            return result;
        }

        #endregion

        #region CreateRotation[XYZ]

        /// <summary>
        /// Builds a rotation matrix for a rotation around the x-axis.
        /// </summary>
        /// <param name="angle">The counter-clockwise angle in radians.</param>
        /// <param name="result">The resulting Matrix4 instance.</param>
        public static void CreateRotationX(float angle, out Matrix4 result)
        {
            float cos = (float)System.Math.Cos(angle);
            float sin = (float)System.Math.Sin(angle);

            result = Identity;
            result.Row1.Y = cos;
            result.Row1.Z = sin;
            result.Row2.Y = -sin;
            result.Row2.Z = cos;
        }

        /// <summary>
        /// Builds a rotation matrix for a rotation around the x-axis.
        /// </summary>
        /// <param name="angle">The counter-clockwise angle in radians.</param>
        /// <returns>The resulting Matrix4 instance.</returns>
        public static Matrix4 CreateRotationX(float angle)
        {
            Matrix4 result;
            CreateRotationX(angle, out result);
            return result;
        }

        /// <summary>
        /// Builds a rotation matrix for a rotation around the y-axis.
        /// </summary>
        /// <param name="angle">The counter-clockwise angle in radians.</param>
        /// <param name="result">The resulting Matrix4 instance.</param>
        public static void CreateRotationY(float angle, out Matrix4 result)
        {
            float cos = (float)System.Math.Cos(angle);
            float sin = (float)System.Math.Sin(angle);

            result = Identity;
            result.Row0.X = cos;
            result.Row0.Z = -sin;
            result.Row2.X = sin;
            result.Row2.Z = cos;
        }

        /// <summary>
        /// Builds a rotation matrix for a rotation around the y-axis.
        /// </summary>
        /// <param name="angle">The counter-clockwise angle in radians.</param>
        /// <returns>The resulting Matrix4 instance.</returns>
        public static Matrix4 CreateRotationY(float angle)
        {
            Matrix4 result;
            CreateRotationY(angle, out result);
            return result;
        }

        /// <summary>
        /// Builds a rotation matrix for a rotation around the z-axis.
        /// </summary>
        /// <param name="angle">The counter-clockwise angle in radians.</param>
        /// <param name="result">The resulting Matrix4 instance.</param>
        public static void CreateRotationZ(float angle, out Matrix4 result)
        {
            float cos = (float)System.Math.Cos(angle);
            float sin = (float)System.Math.Sin(angle);

            result = Identity;
            result.Row0.X = cos;
            result.Row0.Y = sin;
            result.Row1.X = -sin;
            result.Row1.Y = cos;
        }

        /// <summary>
        /// Builds a rotation matrix for a rotation around the z-axis.
        /// </summary>
        /// <param name="angle">The counter-clockwise angle in radians.</param>
        /// <returns>The resulting Matrix4 instance.</returns>
        public static Matrix4 CreateRotationZ(float angle)
        {
            Matrix4 result;
            CreateRotationZ(angle, out result);
            return result;
        }

        #endregion

        #region CreateTranslation

        /// <summary>
        /// Creates a translation matrix.
        /// </summary>
        /// <param name="x">X translation.</param>
        /// <param name="y">Y translation.</param>
        /// <param name="z">Z translation.</param>
        /// <param name="result">The resulting Matrix4 instance.</param>
        public static void CreateTranslation(float x, float y, float z, out Matrix4 result)
        {
            result = Identity;
            result.Row3.X = x;
            result.Row3.Y = y;
            result.Row3.Z = z;
        }

        /// <summary>
        /// Creates a translation matrix.
        /// </summary>
        /// <param name="vector">The translation vector.</param>
        /// <param name="result">The resulting Matrix4 instance.</param>
        public static void CreateTranslation(ref Vector3 vector, out Matrix4 result)
        {
            result = Identity;
            result.Row3.X = vector.X;
            result.Row3.Y = vector.Y;
            result.Row3.Z = vector.Z;
        }

        /// <summary>
        /// Creates a translation matrix.
        /// </summary>
        /// <param name="x">X translation.</param>
        /// <param name="y">Y translation.</param>
        /// <param name="z">Z translation.</param>
        /// <returns>The resulting Matrix4 instance.</returns>
        public static Matrix4 CreateTranslation(float x, float y, float z)
        {
            Matrix4 result;
            CreateTranslation(x, y, z, out result);
            return result;
        }

        /// <summary>
        /// Creates a translation matrix.
        /// </summary>
        /// <param name="vector">The translation vector.</param>
        /// <returns>The resulting Matrix4 instance.</returns>
        public static Matrix4 CreateTranslation(Vector3 vector)
        {
            Matrix4 result;
            CreateTranslation(vector.X, vector.Y, vector.Z, out result);
            return result;
        }

        #endregion

        #region CreateScale

        /// <summary>
        /// Creates a scale matrix.
        /// </summary>
        /// <param name="scale">Single scale factor for the x, y, and z axes.</param>
        /// <returns>A scale matrix.</returns>
        public static Matrix4 CreateScale(float scale)
        {
            Matrix4 result;
            CreateScale(scale, out result);
            return result;
        }

        /// <summary>
        /// Creates a scale matrix.
        /// </summary>
        /// <param name="scale">Scale factors for the x, y, and z axes.</param>
        /// <returns>A scale matrix.</returns>
        public static Matrix4 CreateScale(Vector3 scale)
        {
            Matrix4 result;
            CreateScale(ref scale, out result);
            return result;
        }

        /// <summary>
        /// Creates a scale matrix.
        /// </summary>
        /// <param name="x">Scale factor for the x axis.</param>
        /// <param name="y">Scale factor for the y axis.</param>
        /// <param name="z">Scale factor for the z axis.</param>
        /// <returns>A scale matrix.</returns>
        public static Matrix4 CreateScale(float x, float y, float z)
        {
            Matrix4 result;
            CreateScale(x, y, z, out result);
            return result;
        }

        /// <summary>
        /// Creates a scale matrix.
        /// </summary>
        /// <param name="scale">Single scale factor for the x, y, and z axes.</param>
        /// <param name="result">A scale matrix.</param>
        public static void CreateScale(float scale, out Matrix4 result)
        {
            result = Identity;
            result.Row0.X = scale;
            result.Row1.Y = scale;
            result.Row2.Z = scale;
        }

        /// <summary>
        /// Creates a scale matrix.
        /// </summary>
        /// <param name="scale">Scale factors for the x, y, and z axes.</param>
        /// <param name="result">A scale matrix.</param>
        public static void CreateScale(ref Vector3 scale, out Matrix4 result)
        {
            result = Identity;
            result.Row0.X = scale.X;
            result.Row1.Y = scale.Y;
            result.Row2.Z = scale.Z;
        }

        /// <summary>
        /// Creates a scale matrix.
        /// </summary>
        /// <param name="x">Scale factor for the x axis.</param>
        /// <param name="y">Scale factor for the y axis.</param>
        /// <param name="z">Scale factor for the z axis.</param>
        /// <param name="result">A scale matrix.</param>
        public static void CreateScale(float x, float y, float z, out Matrix4 result)
        {
            result = Identity;
            result.Row0.X = x;
            result.Row1.Y = y;
            result.Row2.Z = z;
        }

        #endregion

        #region CreateOrthographic

        /// <summary>
        /// Creates an orthographic projection matrix.
        /// </summary>
        /// <param name="width">The width of the projection volume.</param>
        /// <param name="height">The height of the projection volume.</param>
        /// <param name="zNear">The near edge of the projection volume.</param>
        /// <param name="zFar">The far edge of the projection volume.</param>
        /// <param name="result">The resulting Matrix4 instance.</param>
        public static void CreateOrthographic(float width, float height, float zNear, float zFar, out Matrix4 result)
        {
            CreateOrthographicOffCenter(-width / 2, width / 2, -height / 2, height / 2, zNear, zFar, out result);
        }

        /// <summary>
        /// Creates an orthographic projection matrix.
        /// </summary>
        /// <param name="width">The width of the projection volume.</param>
        /// <param name="height">The height of the projection volume.</param>
        /// <param name="zNear">The near edge of the projection volume.</param>
        /// <param name="zFar">The far edge of the projection volume.</param>
        /// <rereturns>The resulting Matrix4 instance.</rereturns>
        public static Matrix4 CreateOrthographic(float width, float height, float zNear, float zFar)
        {
            Matrix4 result;
            CreateOrthographicOffCenter(-width / 2, width / 2, -height / 2, height / 2, zNear, zFar, out result);
            return result;
        }

        #endregion

        #region CreateOrthographicOffCenter

        /// <summary>
        /// Creates an orthographic projection matrix.
        /// </summary>
        /// <param name="left">The left edge of the projection volume.</param>
        /// <param name="right">The right edge of the projection volume.</param>
        /// <param name="bottom">The bottom edge of the projection volume.</param>
        /// <param name="top">The top edge of the projection volume.</param>
        /// <param name="zNear">The near edge of the projection volume.</param>
        /// <param name="zFar">The far edge of the projection volume.</param>
        /// <param name="result">The resulting Matrix4 instance.</param>
        public static void CreateOrthographicOffCenter(float left, float right, float bottom, float top, float zNear, float zFar, out Matrix4 result)
        {
            result = Identity;

            float invRL = 1.0f / (right - left);
            float invTB = 1.0f / (top - bottom);
            float invFN = 1.0f / (zFar - zNear);

            result.Row0.X = 2 * invRL;
            result.Row1.Y = 2 * invTB;
            result.Row2.Z = -2 * invFN;

            result.Row3.X = -(right + left) * invRL;
            result.Row3.Y = -(top + bottom) * invTB;
            result.Row3.Z = -(zFar + zNear) * invFN;
        }

        /// <summary>
        /// Creates an orthographic projection matrix.
        /// </summary>
        /// <param name="left">The left edge of the projection volume.</param>
        /// <param name="right">The right edge of the projection volume.</param>
        /// <param name="bottom">The bottom edge of the projection volume.</param>
        /// <param name="top">The top edge of the projection volume.</param>
        /// <param name="zNear">The near edge of the projection volume.</param>
        /// <param name="zFar">The far edge of the projection volume.</param>
        /// <returns>The resulting Matrix4 instance.</returns>
        public static Matrix4 CreateOrthographicOffCenter(float left, float right, float bottom, float top, float zNear, float zFar)
        {
            Matrix4 result;
            CreateOrthographicOffCenter(left, right, bottom, top, zNear, zFar, out result);
            return result;
        }

        #endregion
        
        #region CreatePerspectiveFieldOfView
        
        /// <summary>
        /// Creates a perspective projection matrix.
        /// </summary>
        /// <param name="fovy">Angle of the field of view in the y direction (in radians)</param>
        /// <param name="aspect">Aspect ratio of the view (width / height)</param>
        /// <param name="zNear">Distance to the near clip plane</param>
        /// <param name="zFar">Distance to the far clip plane</param>
        /// <param name="result">A projection matrix that transforms camera space to raster space</param>
        /// <exception cref="System.ArgumentOutOfRangeException">
        /// Thrown under the following conditions:
        /// <list type="bullet">
        /// <item>fovy is zero, less than zero or larger than Math.PI</item>
        /// <item>aspect is negative or zero</item>
        /// <item>zNear is negative or zero</item>
        /// <item>zFar is negative or zero</item>
        /// <item>zNear is larger than zFar</item>
        /// </list>
        /// </exception>
        public static void CreatePerspectiveFieldOfView(float fovy, float aspect, float zNear, float zFar, out Matrix4 result)
        {
            if (fovy <= 0 || fovy > Math.PI)
                throw new ArgumentOutOfRangeException("fovy");
            if (aspect <= 0)
                throw new ArgumentOutOfRangeException("aspect");
            if (zNear <= 0)
                throw new ArgumentOutOfRangeException("zNear");
            if (zFar <= 0)
                throw new ArgumentOutOfRangeException("zFar");
            
            float yMax = zNear * (float)System.Math.Tan(0.5f * fovy);
            float yMin = -yMax;
            float xMin = yMin * aspect;
            float xMax = yMax * aspect;

            CreatePerspectiveOffCenter(xMin, xMax, yMin, yMax, zNear, zFar, out result);
        }
        
        /// <summary>
        /// Creates a perspective projection matrix.
        /// </summary>
        /// <param name="fovy">Angle of the field of view in the y direction (in radians)</param>
        /// <param name="aspect">Aspect ratio of the view (width / height)</param>
        /// <param name="zNear">Distance to the near clip plane</param>
        /// <param name="zFar">Distance to the far clip plane</param>
        /// <returns>A projection matrix that transforms camera space to raster space</returns>
        /// <exception cref="System.ArgumentOutOfRangeException">
        /// Thrown under the following conditions:
        /// <list type="bullet">
        /// <item>fovy is zero, less than zero or larger than Math.PI</item>
        /// <item>aspect is negative or zero</item>
        /// <item>zNear is negative or zero</item>
        /// <item>zFar is negative or zero</item>
        /// <item>zNear is larger than zFar</item>
        /// </list>
        /// </exception>
        public static Matrix4 CreatePerspectiveFieldOfView(float fovy, float aspect, float zNear, float zFar)
        {
            Matrix4 result;
            CreatePerspectiveFieldOfView(fovy, aspect, zNear, zFar, out result);
            return result;
        }
        
        #endregion
        
        #region CreatePerspectiveOffCenter
        
        /// <summary>
        /// Creates an perspective projection matrix.
        /// </summary>
        /// <param name="left">Left edge of the view frustum</param>
        /// <param name="right">Right edge of the view frustum</param>
        /// <param name="bottom">Bottom edge of the view frustum</param>
        /// <param name="top">Top edge of the view frustum</param>
        /// <param name="zNear">Distance to the near clip plane</param>
        /// <param name="zFar">Distance to the far clip plane</param>
        /// <param name="result">A projection matrix that transforms camera space to raster space</param>
        /// <exception cref="System.ArgumentOutOfRangeException">
        /// Thrown under the following conditions:
        /// <list type="bullet">
        /// <item>zNear is negative or zero</item>
        /// <item>zFar is negative or zero</item>
        /// <item>zNear is larger than zFar</item>
        /// </list>
        /// </exception>
        public static void CreatePerspectiveOffCenter(float left, float right, float bottom, float top, float zNear, float zFar, out Matrix4 result)
        {
            if (zNear <= 0)
                throw new ArgumentOutOfRangeException("zNear");
            if (zFar <= 0)
                throw new ArgumentOutOfRangeException("zFar");
            if (zNear >= zFar)
                throw new ArgumentOutOfRangeException("zNear");
            
            float x = (2.0f * zNear) / (right - left);
            float y = (2.0f * zNear) / (top - bottom);
            float a = (right + left) / (right - left);
            float b = (top + bottom) / (top - bottom);
            float c = -(zFar + zNear) / (zFar - zNear);
            float d = -(2.0f * zFar * zNear) / (zFar - zNear);

            result.Row0.X = x;
            result.Row0.Y = 0;
            result.Row0.Z = 0;
            result.Row0.W = 0;
            result.Row1.X = 0;
            result.Row1.Y = y;
            result.Row1.Z = 0;
            result.Row1.W = 0;
            result.Row2.X = a;
            result.Row2.Y = b;
            result.Row2.Z = c;
            result.Row2.W = -1;
            result.Row3.X = 0;
            result.Row3.Y = 0;
            result.Row3.Z = d;
            result.Row3.W = 0;
        }
        
        /// <summary>
        /// Creates an perspective projection matrix.
        /// </summary>
        /// <param name="left">Left edge of the view frustum</param>
        /// <param name="right">Right edge of the view frustum</param>
        /// <param name="bottom">Bottom edge of the view frustum</param>
        /// <param name="top">Top edge of the view frustum</param>
        /// <param name="zNear">Distance to the near clip plane</param>
        /// <param name="zFar">Distance to the far clip plane</param>
        /// <returns>A projection matrix that transforms camera space to raster space</returns>
        /// <exception cref="System.ArgumentOutOfRangeException">
        /// Thrown under the following conditions:
        /// <list type="bullet">
        /// <item>zNear is negative or zero</item>
        /// <item>zFar is negative or zero</item>
        /// <item>zNear is larger than zFar</item>
        /// </list>
        /// </exception>
        public static Matrix4 CreatePerspectiveOffCenter(float left, float right, float bottom, float top, float zNear, float zFar)
        {
            Matrix4 result;
            CreatePerspectiveOffCenter(left, right, bottom, top, zNear, zFar, out result);
            return result;
        }

        #endregion

        #region Obsolete Functions

        #region Translation Functions

        /// <summary>
        /// Builds a translation matrix.
        /// </summary>
        /// <param name="trans">The translation vector.</param>
        /// <returns>A new Matrix4 instance.</returns>
        [Obsolete("Use CreateTranslation instead.")]
        public static Matrix4 Translation(Vector3 trans)
        {
            return CreateTranslation(trans);
        }

        /// <summary>
        /// Build a translation matrix with the given translation
        /// </summary>
        /// <param name="x">X translation</param>
        /// <param name="y">Y translation</param>
        /// <param name="z">Z translation</param>
        /// <returns>A Translation matrix</returns>
        [Obsolete("Use CreateTranslation instead.")]
        public static Matrix4 Translation(float x, float y, float z)
        {
            return CreateTranslation(x, y, z);
        }

        #endregion

        #region Rotation Functions

        /// <summary>
        /// Build a rotation matrix that rotates about the x-axis
        /// </summary>
        /// <param name="angle">angle in radians to rotate counter-clockwise around the x-axis</param>
        /// <returns>A rotation matrix</returns>
        [Obsolete("Use CreateRotationX instead.")]
        public static Matrix4 RotateX(float angle)
        {
            return CreateRotationX(angle);
        }

        /// <summary>
        /// Build a rotation matrix that rotates about the y-axis
        /// </summary>
        /// <param name="angle">angle in radians to rotate counter-clockwise around the y-axis</param>
        /// <returns>A rotation matrix</returns>
        [Obsolete("Use CreateRotationY instead.")]
        public static Matrix4 RotateY(float angle)
        {
            return CreateRotationY(angle);
        }

        /// <summary>
        /// Build a rotation matrix that rotates about the z-axis
        /// </summary>
        /// <param name="angle">angle in radians to rotate counter-clockwise around the z-axis</param>
        /// <returns>A rotation matrix</returns>
        [Obsolete("Use CreateRotationZ instead.")]
        public static Matrix4 RotateZ(float angle)
        {
            return CreateRotationZ(angle);
        }

        /// <summary>
        /// Build a rotation matrix to rotate about the given axis
        /// </summary>
        /// <param name="axis">the axis to rotate about</param>
        /// <param name="angle">angle in radians to rotate counter-clockwise (looking in the direction of the given axis)</param>
        /// <returns>A rotation matrix</returns>
        [Obsolete("Use CreateFromAxisAngle instead.")]
        public static Matrix4 Rotate(Vector3 axis, float angle)
        {
            return CreateFromAxisAngle(axis, angle);
        }

        /// <summary>
        /// Build a rotation matrix from a quaternion
        /// </summary>
        /// <param name="q">the quaternion</param>
        /// <returns>A rotation matrix</returns>
        [Obsolete("Use CreateRotation instead.")]
        public static Matrix4 Rotate(Quaternion q)
        {
            return CreateFromQuaternion(q);
        }

        #endregion

        #region Scale Functions

        /// <summary>
        /// Build a scaling matrix
        /// </summary>
        /// <param name="scale">Single scale factor for x,y and z axes</param>
        /// <returns>A scaling matrix</returns>
        [Obsolete("Use CreateScale instead.")]
        public static Matrix4 Scale(float scale)
        {
            return Scale(scale, scale, scale);
        }

        /// <summary>
        /// Build a scaling matrix
        /// </summary>
        /// <param name="scale">Scale factors for x,y and z axes</param>
        /// <returns>A scaling matrix</returns>
        [Obsolete("Use CreateScale instead.")]
        public static Matrix4 Scale(Vector3 scale)
        {
            return Scale(scale.X, scale.Y, scale.Z);
        }

        /// <summary>
        /// Build a scaling matrix
        /// </summary>
        /// <param name="x">Scale factor for x-axis</param>
        /// <param name="y">Scale factor for y-axis</param>
        /// <param name="z">Scale factor for z-axis</param>
        /// <returns>A scaling matrix</returns>
        [Obsolete("Use CreateScale instead.")]
        public static Matrix4 Scale(float x, float y, float z)
        {
            Matrix4 result;
            result.Row0 = Vector4.UnitX * x;
            result.Row1 = Vector4.UnitY * y;
            result.Row2 = Vector4.UnitZ * z;
            result.Row3 = Vector4.UnitW;
            return result;
        }

        #endregion

        #region Camera Helper Functions

        /// <summary>
        /// Build a projection matrix
        /// </summary>
        /// <param name="left">Left edge of the view frustum</param>
        /// <param name="right">Right edge of the view frustum</param>
        /// <param name="bottom">Bottom edge of the view frustum</param>
        /// <param name="top">Top edge of the view frustum</param>
        /// <param name="near">Distance to the near clip plane</param>
        /// <param name="far">Distance to the far clip plane</param>
        /// <returns>A projection matrix that transforms camera space to raster space</returns>
        [Obsolete("Use CreatePerspectiveOffCenter instead.")]
        public static Matrix4 Frustum(float left, float right, float bottom, float top, float near, float far)
        {
            float invRL = 1.0f / (right - left);
            float invTB = 1.0f / (top - bottom);
            float invFN = 1.0f / (far - near);
            return new Matrix4(new Vector4(2.0f * near * invRL, 0.0f, 0.0f, 0.0f),
                               new Vector4(0.0f, 2.0f * near * invTB, 0.0f, 0.0f),
                               new Vector4((right + left) * invRL, (top + bottom) * invTB, -(far + near) * invFN, -1.0f),
                               new Vector4(0.0f, 0.0f, -2.0f * far * near * invFN, 0.0f));
        }

        /// <summary>
        /// Build a projection matrix
        /// </summary>
        /// <param name="fovy">Angle of the field of view in the y direction (in radians)</param>
        /// <param name="aspect">Aspect ratio of the view (width / height)</param>
        /// <param name="near">Distance to the near clip plane</param>
        /// <param name="far">Distance to the far clip plane</param>
        /// <returns>A projection matrix that transforms camera space to raster space</returns>
        [Obsolete("Use CreatePerspectiveFieldOfView instead.")]
        public static Matrix4 Perspective(float fovy, float aspect, float near, float far)
        {
            float yMax = near * (float)System.Math.Tan(0.5f * fovy);
            float yMin = -yMax;
            float xMin = yMin * aspect;
            float xMax = yMax * aspect;

            return Frustum(xMin, xMax, yMin, yMax, near, far);
        }

        #endregion

        #endregion

        #region Camera Helper Functions

        /// <summary>
        /// Build a world space to camera space matrix
        /// </summary>
        /// <param name="eye">Eye (camera) position in world space</param>
        /// <param name="target">Target position in world space</param>
        /// <param name="up">Up vector in world space (should not be parallel to the camera direction, that is target - eye)</param>
        /// <returns>A Matrix4 that transforms world space to camera space</returns>
        public static Matrix4 LookAt(Vector3 eye, Vector3 target, Vector3 up)
        {
            Vector3 z = Vector3.Normalize(eye - target);
            Vector3 x = Vector3.Normalize(Vector3.Cross(up, z));
            Vector3 y = Vector3.Normalize(Vector3.Cross(z, x));

            Matrix4 result;

            result.Row0.X = x.X;
            result.Row0.Y = y.X;
            result.Row0.Z = z.X;
            result.Row0.W = 0;
            result.Row1.X = x.Y;
            result.Row1.Y = y.Y;
            result.Row1.Z = z.Y;
            result.Row1.W = 0;
            result.Row2.X = x.Z;
            result.Row2.Y = y.Z;
            result.Row2.Z = z.Z;
            result.Row2.W = 0;
            result.Row3.X = -((x.X * eye.X) + (x.Y * eye.Y) + (x.Z * eye.Z));
            result.Row3.Y = -((y.X * eye.X) + (y.Y * eye.Y) + (y.Z * eye.Z));
            result.Row3.Z = -((z.X * eye.X) + (z.Y * eye.Y) + (z.Z * eye.Z));
            result.Row3.W = 1;

            return result;
        }

        /// <summary>
        /// Build a world space to camera space matrix
        /// </summary>
        /// <param name="eyeX">Eye (camera) position in world space</param>
        /// <param name="eyeY">Eye (camera) position in world space</param>
        /// <param name="eyeZ">Eye (camera) position in world space</param>
        /// <param name="targetX">Target position in world space</param>
        /// <param name="targetY">Target position in world space</param>
        /// <param name="targetZ">Target position in world space</param>
        /// <param name="upX">Up vector in world space (should not be parallel to the camera direction, that is target - eye)</param>
        /// <param name="upY">Up vector in world space (should not be parallel to the camera direction, that is target - eye)</param>
        /// <param name="upZ">Up vector in world space (should not be parallel to the camera direction, that is target - eye)</param>
        /// <returns>A Matrix4 that transforms world space to camera space</returns>
        public static Matrix4 LookAt(float eyeX, float eyeY, float eyeZ, float targetX, float targetY, float targetZ, float upX, float upY, float upZ)
        {
            return LookAt(new Vector3(eyeX, eyeY, eyeZ), new Vector3(targetX, targetY, targetZ), new Vector3(upX, upY, upZ));
        }

        #endregion

        #region Add Functions

        /// <summary>
        /// Adds two instances.
        /// </summary>
        /// <param name="left">The left operand of the addition.</param>
        /// <param name="right">The right operand of the addition.</param>
        /// <returns>A new instance that is the result of the addition.</returns>
        public static Matrix4 Add(Matrix4 left, Matrix4 right)
        {
            Matrix4 result;
            Add(ref left, ref right, out result);
            return result;
        }

        /// <summary>
        /// Adds two instances.
        /// </summary>
        /// <param name="left">The left operand of the addition.</param>
        /// <param name="right">The right operand of the addition.</param>
        /// <param name="result">A new instance that is the result of the addition.</param>
        public static void Add(ref Matrix4 left, ref Matrix4 right, out Matrix4 result)
        {
            result.Row0 = left.Row0 + right.Row0;
            result.Row1 = left.Row1 + right.Row1;
            result.Row2 = left.Row2 + right.Row2;
            result.Row3 = left.Row3 + right.Row3;
        }

        #endregion

        #region Subtract Functions

        /// <summary>
        /// Subtracts one instance from another.
        /// </summary>
        /// <param name="left">The left operand of the subraction.</param>
        /// <param name="right">The right operand of the subraction.</param>
        /// <returns>A new instance that is the result of the subraction.</returns>
        public static Matrix4 Subtract(Matrix4 left, Matrix4 right)
        {
            Matrix4 result;
            Subtract(ref left, ref right, out result);
            return result;
        }

        /// <summary>
        /// Subtracts one instance from another.
        /// </summary>
        /// <param name="left">The left operand of the subraction.</param>
        /// <param name="right">The right operand of the subraction.</param>
        /// <param name="result">A new instance that is the result of the subraction.</param>
        public static void Subtract(ref Matrix4 left, ref Matrix4 right, out Matrix4 result)
        {
            result.Row0 = left.Row0 - right.Row0;
            result.Row1 = left.Row1 - right.Row1;
            result.Row2 = left.Row2 - right.Row2;
            result.Row3 = left.Row3 - right.Row3;
        }

        #endregion

        #region Multiply Functions

        /// <summary>
        /// Multiplies two instances.
        /// </summary>
        /// <param name="left">The left operand of the multiplication.</param>
        /// <param name="right">The right operand of the multiplication.</param>
        /// <returns>A new instance that is the result of the multiplication.</returns>
        public static Matrix4 Mult(Matrix4 left, Matrix4 right)
        {
            Matrix4 result;
            Mult(ref left, ref right, out result);
            return result;
        }

        /// <summary>
        /// Multiplies two instances.
        /// </summary>
        /// <param name="left">The left operand of the multiplication.</param>
        /// <param name="right">The right operand of the multiplication.</param>
        /// <param name="result">A new instance that is the result of the multiplication.</param>
        public static void Mult(ref Matrix4 left, ref Matrix4 right, out Matrix4 result)
        {
            float lM11 = left.Row0.X, lM12 = left.Row0.Y, lM13 = left.Row0.Z, lM14 = left.Row0.W,
                lM21 = left.Row1.X, lM22 = left.Row1.Y, lM23 = left.Row1.Z, lM24 = left.Row1.W,
                lM31 = left.Row2.X, lM32 = left.Row2.Y, lM33 = left.Row2.Z, lM34 = left.Row2.W,
                lM41 = left.Row3.X, lM42 = left.Row3.Y, lM43 = left.Row3.Z, lM44 = left.Row3.W,
                rM11 = right.Row0.X, rM12 = right.Row0.Y, rM13 = right.Row0.Z, rM14 = right.Row0.W,
                rM21 = right.Row1.X, rM22 = right.Row1.Y, rM23 = right.Row1.Z, rM24 = right.Row1.W,
                rM31 = right.Row2.X, rM32 = right.Row2.Y, rM33 = right.Row2.Z, rM34 = right.Row2.W,
                rM41 = right.Row3.X, rM42 = right.Row3.Y, rM43 = right.Row3.Z, rM44 = right.Row3.W;

            result.Row0.X = (((lM11 * rM11) + (lM12 * rM21)) + (lM13 * rM31)) + (lM14 * rM41);
            result.Row0.Y = (((lM11 * rM12) + (lM12 * rM22)) + (lM13 * rM32)) + (lM14 * rM42);
            result.Row0.Z = (((lM11 * rM13) + (lM12 * rM23)) + (lM13 * rM33)) + (lM14 * rM43);
            result.Row0.W = (((lM11 * rM14) + (lM12 * rM24)) + (lM13 * rM34)) + (lM14 * rM44);
            result.Row1.X = (((lM21 * rM11) + (lM22 * rM21)) + (lM23 * rM31)) + (lM24 * rM41);
            result.Row1.Y = (((lM21 * rM12) + (lM22 * rM22)) + (lM23 * rM32)) + (lM24 * rM42);
            result.Row1.Z = (((lM21 * rM13) + (lM22 * rM23)) + (lM23 * rM33)) + (lM24 * rM43);
            result.Row1.W = (((lM21 * rM14) + (lM22 * rM24)) + (lM23 * rM34)) + (lM24 * rM44);
            result.Row2.X = (((lM31 * rM11) + (lM32 * rM21)) + (lM33 * rM31)) + (lM34 * rM41);
            result.Row2.Y = (((lM31 * rM12) + (lM32 * rM22)) + (lM33 * rM32)) + (lM34 * rM42);
            result.Row2.Z = (((lM31 * rM13) + (lM32 * rM23)) + (lM33 * rM33)) + (lM34 * rM43);
            result.Row2.W = (((lM31 * rM14) + (lM32 * rM24)) + (lM33 * rM34)) + (lM34 * rM44);
            result.Row3.X = (((lM41 * rM11) + (lM42 * rM21)) + (lM43 * rM31)) + (lM44 * rM41);
            result.Row3.Y = (((lM41 * rM12) + (lM42 * rM22)) + (lM43 * rM32)) + (lM44 * rM42);
            result.Row3.Z = (((lM41 * rM13) + (lM42 * rM23)) + (lM43 * rM33)) + (lM44 * rM43);
            result.Row3.W = (((lM41 * rM14) + (lM42 * rM24)) + (lM43 * rM34)) + (lM44 * rM44);
        }

        /// <summary>
        /// Multiplies an instance by a scalar.
        /// </summary>
        /// <param name="left">The left operand of the multiplication.</param>
        /// <param name="right">The right operand of the multiplication.</param>
        /// <returns>A new instance that is the result of the multiplication</returns>
        public static Matrix4 Mult(Matrix4 left, float right)
        {
            Matrix4 result;
            Mult(ref left, right, out result);
            return result;
        }

        /// <summary>
        /// Multiplies an instance by a scalar.
        /// </summary>
        /// <param name="left">The left operand of the multiplication.</param>
        /// <param name="right">The right operand of the multiplication.</param>
        /// <param name="result">A new instance that is the result of the multiplication</param>
        public static void Mult(ref Matrix4 left, float right, out Matrix4 result)
        {
            result.Row0 = left.Row0 * right;
            result.Row1 = left.Row1 * right;
            result.Row2 = left.Row2 * right;
            result.Row3 = left.Row3 * right;
        }

        #endregion

        #region Invert Functions

        /// <summary>
        /// Calculate the inverse of the given matrix
        /// </summary>
        /// <param name="mat">The matrix to invert</param>
        /// <param name="result">The inverse of the given matrix if it has one, or the input if it is singular</param>
        /// <exception cref="InvalidOperationException">Thrown if the Matrix4 is singular.</exception>
        public static void Invert(ref Matrix4 mat, out Matrix4 result)
        {
<<<<<<< HEAD
            int[] colIdx = { 0, 0, 0, 0 };
            int[] rowIdx = { 0, 0, 0, 0 };
            int[] pivotIdx = { -1, -1, -1, -1 };

            // convert the matrix to an array for easy looping
            float[,] inverse = {{mat.Row0.X, mat.Row0.Y, mat.Row0.Z, mat.Row0.W}, 
                                {mat.Row1.X, mat.Row1.Y, mat.Row1.Z, mat.Row1.W}, 
                                {mat.Row2.X, mat.Row2.Y, mat.Row2.Z, mat.Row2.W}, 
                                {mat.Row3.X, mat.Row3.Y, mat.Row3.Z, mat.Row3.W} };
            int icol = 0;
            int irow = 0;
            for (int i = 0; i < 4; i++)
            {
                // Find the largest pivot value
                float maxPivot = 0.0f;
                for (int j = 0; j < 4; j++)
                {
                    if (pivotIdx[j] != 0)
                    {
                        for (int k = 0; k < 4; ++k)
                        {
                            if (pivotIdx[k] == -1)
                            {
                                float absVal = System.Math.Abs(inverse[j, k]);
                                if (absVal > maxPivot)
                                {
                                    maxPivot = absVal;
                                    irow = j;
                                    icol = k;
                                }
                            }
                            else if (pivotIdx[k] > 0)
                            {
                                result = mat;
                                return;
                            }
                        }
                    }
                }

                ++(pivotIdx[icol]);

                // Swap rows over so pivot is on diagonal
                if (irow != icol)
                {
                    for (int k = 0; k < 4; ++k)
                    {
                        float f = inverse[irow, k];
                        inverse[irow, k] = inverse[icol, k];
                        inverse[icol, k] = f;
                    }
                }

                rowIdx[i] = irow;
                colIdx[i] = icol;

                float pivot = inverse[icol, icol];
                // check for singular matrix
                if (pivot == 0.0f)
                {
                    throw new InvalidOperationException("Matrix is singular and cannot be inverted.");
                }

                // Scale row so it has a unit diagonal
                float oneOverPivot = 1.0f / pivot;
                inverse[icol, icol] = 1.0f;
                for (int k = 0; k < 4; ++k)
                    inverse[icol, k] *= oneOverPivot;

                // Do elimination of non-diagonal elements
                for (int j = 0; j < 4; ++j)
                {
                    // check this isn't on the diagonal
                    if (icol != j)
                    {
                        float f = inverse[j, icol];
                        inverse[j, icol] = 0.0f;
                        for (int k = 0; k < 4; ++k)
                            inverse[j, k] -= inverse[icol, k] * f;
                    }
                }
            }
=======
            Matrix4 result = new Matrix4();
            mat.Invert(ref result);
            return result;
        }
>>>>>>> f8b903de

	public void Invert(ref Matrix4 result)
	{
	    float m41 = Row3.X, m42 = Row3.Y, m43 = Row3.Z, m44 = Row3.W;
            if (m41 == 0 && m42 == 0 && m43 == 0 && m44 == 1.0f) {
                InvertAffine(ref result);
                return;
            }

<<<<<<< HEAD
            result.Row0.X = inverse[0, 0];
            result.Row0.Y = inverse[0, 1];
            result.Row0.Z = inverse[0, 2];
            result.Row0.W = inverse[0, 3];
            result.Row1.X = inverse[1, 0];
            result.Row1.Y = inverse[1, 1];
            result.Row1.Z = inverse[1, 2];
            result.Row1.W = inverse[1, 3];
            result.Row2.X = inverse[2, 0];
            result.Row2.Y = inverse[2, 1];
            result.Row2.Z = inverse[2, 2];
            result.Row2.W = inverse[2, 3];
            result.Row3.X = inverse[3, 0];
            result.Row3.Y = inverse[3, 1];
            result.Row3.Z = inverse[3, 2];
            result.Row3.W = inverse[3, 3];
        }

        /// <summary>
        /// Calculate the inverse of the given matrix
        /// </summary>
        /// <param name="mat">The matrix to invert</param>
        /// <returns>The inverse of the given matrix if it has one, or the input if it is singular</returns>
        /// <exception cref="InvalidOperationException">Thrown if the Matrix4 is singular.</exception>
        public static Matrix4 Invert(Matrix4 mat)
        {
            Matrix4 result;
            Invert(ref mat, out result);
            return result;
=======
            float d = Determinant;
            if (d == 0.0f)
                throw new InvalidOperationException ("Matrix is singular and cannot be inverted.");

            float d1 = 1 / d;
            float m11 = Row0.X, m12 = Row0.Y, m13 = Row0.Z, m14 = Row0.W,
            m21 = Row1.X, m22 = Row1.Y, m23 = Row1.Z, m24 = Row1.W,
            m31 = Row2.X, m32 = Row2.Y, m33 = Row2.Z, m34 = Row2.W;

            result.Row0.X = d1 * (m22 * m33 * m44 + m23 * m34 * m42 + m24 * m32 * m43 - m22 * m34 * m43 - m23 * m32 * m44 - m24 * m33 * m42);
            result.Row0.Y = d1 * (m12 * m34 * m43 + m13 * m32 * m44 + m14 * m33 * m42 - m12 * m33 * m44 - m13 * m34 * m42 - m14 * m32 * m43);
            result.Row0.Z = d1 * (m12 * m23 * m44 + m13 * m24 * m42 + m14 * m22 * m43 - m12 * m24 * m43 - m13 * m22 * m44 - m14 * m23 * m42);
            result.Row0.W = d1 * (m12 * m24 * m33 + m13 * m22 * m34 + m14 * m23 * m32 - m12 * m23 * m34 - m13 * m24 * m32 - m14 * m22 * m33);
            result.Row1.X = d1 * (m21 * m34 * m43 + m23 * m31 * m44 + m24 * m33 * m41 - m21 * m33 * m44 - m23 * m34 * m41 - m24 * m31 * m43);
            result.Row1.Y = d1 * (m11 * m33 * m44 + m13 * m34 * m41 + m14 * m31 * m43 - m11 * m34 * m43 - m13 * m31 * m44 - m14 * m33 * m41);
            result.Row1.Z = d1 * (m11 * m24 * m43 + m13 * m21 * m44 + m14 * m23 * m41 - m11 * m23 * m44 - m13 * m24 * m41 - m14 * m21 * m43);
            result.Row1.W = d1 * (m11 * m23 * m34 + m13 * m24 * m31 + m14 * m21 * m33 - m11 * m24 * m33 - m13 * m21 * m34 - m14 * m23 * m31);
            result.Row2.X = d1 * (m21 * m32 * m44 + m22 * m34 * m41 + m24 * m31 * m42 - m21 * m34 * m42 - m22 * m31 * m44 - m24 * m32 * m41);
            result.Row2.Y = d1 * (m11 * m34 * m42 + m12 * m31 * m44 + m14 * m32 * m41 - m11 * m32 * m44 - m12 * m34 * m41 - m14 * m31 * m42);
            result.Row2.Z = d1 * (m11 * m22 * m44 + m12 * m24 * m41 + m14 * m21 * m42 - m11 * m24 * m42 - m12 * m21 * m44 - m14 * m22 * m41);
            result.Row2.W = d1 * (m11 * m24 * m32 + m12 * m21 * m34 + m14 * m22 * m31 - m11 * m22 * m34 - m12 * m24 * m31 - m14 * m21 * m32);
            result.Row3.X = d1 * (m21 * m33 * m42 + m22 * m31 * m43 + m23 * m32 * m41 - m21 * m32 * m43 - m22 * m33 * m41 - m23 * m31 * m42);
            result.Row3.Y = d1 * (m11 * m32 * m43 + m12 * m33 * m41 + m13 * m31 * m42 - m11 * m33 * m42 - m12 * m31 * m43 - m13 * m32 * m41);
            result.Row3.Z = d1 * (m11 * m23 * m42 + m12 * m21 * m43 + m13 * m22 * m41 - m11 * m22 * m43 - m12 * m23 * m41 - m13 * m21 * m42);
            result.Row3.W = d1 * (m11 * m22 * m33 + m12 * m23 * m31 + m13 * m21 * m32 - m11 * m23 * m32 - m12 * m21 * m33 - m13 * m22 * m31);
>>>>>>> f8b903de
        }

        void InvertAffine(ref Matrix4 result)
        {
            float m11 = Row0.X, m12 = Row0.Y, m13 = Row0.Z, m14 = Row0.W,
            m21 = Row1.X, m22 = Row1.Y, m23 = Row1.Z, m24 = Row1.W,
            m31 = Row2.X, m32 = Row2.Y, m33 = Row2.Z, m34 = Row2.W;

            float d = m11 * m22 * m33 + m21 * m32 * m13 + m31 * m12 * m23 -
            m11 * m32 * m23 - m31 * m22 * m13 - m21 * m12 * m33;

            if (d == 0.0f)
                throw new InvalidOperationException("Matrix is singular and cannot be inverted.");

            float d1 = 1 / d;

            // sub 3x3 inv
            result.Row0.X = d1 * (m22 * m33 - m23 * m32);
            result.Row0.Y = d1 * (m13 * m32 - m12 * m33);
            result.Row0.Z = d1 * (m12 * m23 - m13 * m22);
            result.Row1.X = d1 * (m23 * m31 - m21 * m33);
            result.Row1.Y = d1 * (m11 * m33 - m13 * m31);
            result.Row1.Z = d1 * (m13 * m21 - m11 * m23);
            result.Row2.X = d1 * (m21 * m32 - m22 * m31);
            result.Row2.Y = d1 * (m12 * m31 - m11 * m32);
            result.Row2.Z = d1 * (m11 * m22 - m12 * m21);

            // - sub 3x3 inv * b
            result.Row0.W = - result.Row0.X * m14 - result.Row0.Y * m24 - result.Row0.Z * m34;
            result.Row1.W = - result.Row1.X * m14 - result.Row1.Y * m24 - result.Row1.Z * m34;
            result.Row2.W = - result.Row2.X * m14 - result.Row2.Y * m24 - result.Row2.Z * m34;

            // last row remains 0 0 0 1
            result.Row3.X = result.Row3.Y = result.Row3.Z = 0.0f;
            result.Row3.W = 1.0f;
	}
	#endregion

        #region Transpose

        /// <summary>
        /// Calculate the transpose of the given matrix
        /// </summary>
        /// <param name="mat">The matrix to transpose</param>
        /// <returns>The transpose of the given matrix</returns>
        public static Matrix4 Transpose(Matrix4 mat)
        {
            return new Matrix4(mat.Column0, mat.Column1, mat.Column2, mat.Column3);
        }


        /// <summary>
        /// Calculate the transpose of the given matrix
        /// </summary>
        /// <param name="mat">The matrix to transpose</param>
        /// <param name="result">The result of the calculation</param>
        public static void Transpose(ref Matrix4 mat, out Matrix4 result)
        {
            result.Row0 = mat.Column0;
            result.Row1 = mat.Column1;
            result.Row2 = mat.Column2;
            result.Row3 = mat.Column3;
        }

        #endregion

        #endregion

        #region Operators

        /// <summary>
        /// Matrix multiplication
        /// </summary>
        /// <param name="left">left-hand operand</param>
        /// <param name="right">right-hand operand</param>
        /// <returns>A new Matrix4 which holds the result of the multiplication</returns>
        public static Matrix4 operator *(Matrix4 left, Matrix4 right)
        {
            return Matrix4.Mult(left, right);
        }

        /// <summary>
        /// Matrix-scalar multiplication
        /// </summary>
        /// <param name="left">left-hand operand</param>
        /// <param name="right">right-hand operand</param>
        /// <returns>A new Matrix4 which holds the result of the multiplication</returns>
        public static Matrix4 operator *(Matrix4 left, float right)
        {
            return Matrix4.Mult(left, right);
        }

        /// <summary>
        /// Matrix addition
        /// </summary>
        /// <param name="left">left-hand operand</param>
        /// <param name="right">right-hand operand</param>
        /// <returns>A new Matrix4 which holds the result of the addition</returns>
        public static Matrix4 operator +(Matrix4 left, Matrix4 right)
        {
            return Matrix4.Add(left, right);
        }

        /// <summary>
        /// Matrix subtraction
        /// </summary>
        /// <param name="left">left-hand operand</param>
        /// <param name="right">right-hand operand</param>
        /// <returns>A new Matrix4 which holds the result of the subtraction</returns>
        public static Matrix4 operator -(Matrix4 left, Matrix4 right)
        {
            return Matrix4.Subtract(left, right);
        }

        /// <summary>
        /// Compares two instances for equality.
        /// </summary>
        /// <param name="left">The first instance.</param>
        /// <param name="right">The second instance.</param>
        /// <returns>True, if left equals right; false otherwise.</returns>
        public static bool operator ==(Matrix4 left, Matrix4 right)
        {
            return left.Equals(right);
        }

        /// <summary>
        /// Compares two instances for inequality.
        /// </summary>
        /// <param name="left">The first instance.</param>
        /// <param name="right">The second instance.</param>
        /// <returns>True, if left does not equal right; false otherwise.</returns>
        public static bool operator !=(Matrix4 left, Matrix4 right)
        {
            return !left.Equals(right);
        }

        #endregion

        #region Overrides

        #region public override string ToString()

        /// <summary>
        /// Returns a System.String that represents the current Matrix4.
        /// </summary>
        /// <returns>The string representation of the matrix.</returns>
        public override string ToString()
        {
            return String.Format("{0}\n{1}\n{2}\n{3}", Row0, Row1, Row2, Row3);
        }

        #endregion

        #region public override int GetHashCode()

        /// <summary>
        /// Returns the hashcode for this instance.
        /// </summary>
        /// <returns>A System.Int32 containing the unique hashcode for this instance.</returns>
        public override int GetHashCode()
        {
            return Row0.GetHashCode() ^ Row1.GetHashCode() ^ Row2.GetHashCode() ^ Row3.GetHashCode();
        }

        #endregion

        #region public override bool Equals(object obj)

        /// <summary>
        /// Indicates whether this instance and a specified object are equal.
        /// </summary>
        /// <param name="obj">The object to compare tresult.</param>
        /// <returns>True if the instances are equal; false otherwise.</returns>
        public override bool Equals(object obj)
        {
            if (!(obj is Matrix4))
                return false;

            return this.Equals((Matrix4)obj);
        }

        #endregion

        #endregion

        #endregion

        #region IEquatable<Matrix4> Members

        /// <summary>Indicates whether the current matrix is equal to another matrix.</summary>
        /// <param name="other">An matrix to compare with this matrix.</param>
        /// <returns>true if the current matrix is equal to the matrix parameter; otherwise, false.</returns>
        public bool Equals(Matrix4 other)
        {
            return
                Row0 == other.Row0 &&
                Row1 == other.Row1 &&
                Row2 == other.Row2 &&
                Row3 == other.Row3;
        }

        #endregion
    }
}<|MERGE_RESOLUTION|>--- conflicted
+++ resolved
@@ -1441,138 +1441,38 @@
         /// <exception cref="InvalidOperationException">Thrown if the Matrix4 is singular.</exception>
         public static void Invert(ref Matrix4 mat, out Matrix4 result)
         {
-<<<<<<< HEAD
-            int[] colIdx = { 0, 0, 0, 0 };
-            int[] rowIdx = { 0, 0, 0, 0 };
-            int[] pivotIdx = { -1, -1, -1, -1 };
-
-            // convert the matrix to an array for easy looping
-            float[,] inverse = {{mat.Row0.X, mat.Row0.Y, mat.Row0.Z, mat.Row0.W}, 
-                                {mat.Row1.X, mat.Row1.Y, mat.Row1.Z, mat.Row1.W}, 
-                                {mat.Row2.X, mat.Row2.Y, mat.Row2.Z, mat.Row2.W}, 
-                                {mat.Row3.X, mat.Row3.Y, mat.Row3.Z, mat.Row3.W} };
-            int icol = 0;
-            int irow = 0;
-            for (int i = 0; i < 4; i++)
-            {
-                // Find the largest pivot value
-                float maxPivot = 0.0f;
-                for (int j = 0; j < 4; j++)
-                {
-                    if (pivotIdx[j] != 0)
-                    {
-                        for (int k = 0; k < 4; ++k)
-                        {
-                            if (pivotIdx[k] == -1)
-                            {
-                                float absVal = System.Math.Abs(inverse[j, k]);
-                                if (absVal > maxPivot)
-                                {
-                                    maxPivot = absVal;
-                                    irow = j;
-                                    icol = k;
-                                }
-                            }
-                            else if (pivotIdx[k] > 0)
-                            {
-                                result = mat;
-                                return;
-                            }
-                        }
-                    }
-                }
-
-                ++(pivotIdx[icol]);
-
-                // Swap rows over so pivot is on diagonal
-                if (irow != icol)
-                {
-                    for (int k = 0; k < 4; ++k)
-                    {
-                        float f = inverse[irow, k];
-                        inverse[irow, k] = inverse[icol, k];
-                        inverse[icol, k] = f;
-                    }
-                }
-
-                rowIdx[i] = irow;
-                colIdx[i] = icol;
-
-                float pivot = inverse[icol, icol];
-                // check for singular matrix
-                if (pivot == 0.0f)
-                {
-                    throw new InvalidOperationException("Matrix is singular and cannot be inverted.");
-                }
-
-                // Scale row so it has a unit diagonal
-                float oneOverPivot = 1.0f / pivot;
-                inverse[icol, icol] = 1.0f;
-                for (int k = 0; k < 4; ++k)
-                    inverse[icol, k] *= oneOverPivot;
-
-                // Do elimination of non-diagonal elements
-                for (int j = 0; j < 4; ++j)
-                {
-                    // check this isn't on the diagonal
-                    if (icol != j)
-                    {
-                        float f = inverse[j, icol];
-                        inverse[j, icol] = 0.0f;
-                        for (int k = 0; k < 4; ++k)
-                            inverse[j, k] -= inverse[icol, k] * f;
-                    }
-                }
-            }
-=======
+            result = new Matrix4();
+            mat.Invert(ref result);
+        }
+
+        /// <summary>
+        /// Calculate the inverse of the given matrix
+        /// </summary>
+        /// <param name="mat">The matrix to invert</param>
+        /// <returns>The inverse of the given matrix if it has one, or the input if it is singular</returns>
+        /// <exception cref="InvalidOperationException">Thrown if the Matrix4d is singular.</exception>
+        public static Matrix4 Invert(Matrix4 mat)
+        {
             Matrix4 result = new Matrix4();
             mat.Invert(ref result);
             return result;
         }
->>>>>>> f8b903de
-
-	public void Invert(ref Matrix4 result)
-	{
-	    float m41 = Row3.X, m42 = Row3.Y, m43 = Row3.Z, m44 = Row3.W;
+
+        /// <summary>
+        /// Calculate the inverse of the given matrix
+        /// </summary>
+        /// <param name="result">The matrix to invert</param>
+        public void Invert(ref Matrix4 result)
+        {
+            float m41 = Row3.X, m42 = Row3.Y, m43 = Row3.Z, m44 = Row3.W;
             if (m41 == 0 && m42 == 0 && m43 == 0 && m44 == 1.0f) {
                 InvertAffine(ref result);
                 return;
             }
 
-<<<<<<< HEAD
-            result.Row0.X = inverse[0, 0];
-            result.Row0.Y = inverse[0, 1];
-            result.Row0.Z = inverse[0, 2];
-            result.Row0.W = inverse[0, 3];
-            result.Row1.X = inverse[1, 0];
-            result.Row1.Y = inverse[1, 1];
-            result.Row1.Z = inverse[1, 2];
-            result.Row1.W = inverse[1, 3];
-            result.Row2.X = inverse[2, 0];
-            result.Row2.Y = inverse[2, 1];
-            result.Row2.Z = inverse[2, 2];
-            result.Row2.W = inverse[2, 3];
-            result.Row3.X = inverse[3, 0];
-            result.Row3.Y = inverse[3, 1];
-            result.Row3.Z = inverse[3, 2];
-            result.Row3.W = inverse[3, 3];
-        }
-
-        /// <summary>
-        /// Calculate the inverse of the given matrix
-        /// </summary>
-        /// <param name="mat">The matrix to invert</param>
-        /// <returns>The inverse of the given matrix if it has one, or the input if it is singular</returns>
-        /// <exception cref="InvalidOperationException">Thrown if the Matrix4 is singular.</exception>
-        public static Matrix4 Invert(Matrix4 mat)
-        {
-            Matrix4 result;
-            Invert(ref mat, out result);
-            return result;
-=======
             float d = Determinant;
             if (d == 0.0f)
-                throw new InvalidOperationException ("Matrix is singular and cannot be inverted.");
+                throw new InvalidOperationException("Matrix is singular and cannot be inverted.");
 
             float d1 = 1 / d;
             float m11 = Row0.X, m12 = Row0.Y, m13 = Row0.Z, m14 = Row0.W,
@@ -1595,7 +1495,6 @@
             result.Row3.Y = d1 * (m11 * m32 * m43 + m12 * m33 * m41 + m13 * m31 * m42 - m11 * m33 * m42 - m12 * m31 * m43 - m13 * m32 * m41);
             result.Row3.Z = d1 * (m11 * m23 * m42 + m12 * m21 * m43 + m13 * m22 * m41 - m11 * m22 * m43 - m12 * m23 * m41 - m13 * m21 * m42);
             result.Row3.W = d1 * (m11 * m22 * m33 + m12 * m23 * m31 + m13 * m21 * m32 - m11 * m23 * m32 - m12 * m21 * m33 - m13 * m22 * m31);
->>>>>>> f8b903de
         }
 
         void InvertAffine(ref Matrix4 result)
