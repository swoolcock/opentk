--- conflicted
+++ resolved
@@ -229,12 +229,9 @@
 
         #region public void Invert()
 
-<<<<<<< HEAD
-=======
         /// <summary>
         /// Converts this instance into its inverse.
         /// </summary>
->>>>>>> 2c3a639f
         public void Invert()
         {
             this = Matrix3d.Invert(this);
