--- conflicted
+++ resolved
@@ -1,377 +1,369 @@
-﻿#region --- License ---
-/* Licensed under the MIT/X11 license.
- * Copyright (c) 2006-2008 the OpenTK Team.
- * This notice may not be removed from any source distribution.
- * See license.txt for licensing detailed licensing details.
- */
-#endregion
-
-using System;
-using System.Collections.Generic;
-using System.ComponentModel;
-using System.Drawing;
-using System.Data;
-using System.Text;
-using System.Windows.Forms;
-
-using OpenTK.Platform;
-using OpenTK.Graphics;
-using OpenTK.Graphics.OpenGL;
-using System.Diagnostics;
-
-namespace OpenTK
-{
-    /// <summary>
-    /// Defines a UserControl with OpenGL rendering capabilities.
-    /// </summary>
-    public partial class GLControl : UserControl
-    {
-        IGraphicsContext context;
-        IGLControl implementation;
-        GraphicsMode format;
-        IWindowInfo window_info;
-
-        #region --- Constructor ---
-
-        /// <summary>
-        /// Constructs a new GLControl.
-        /// </summary>
-        public GLControl()
-            : this(GraphicsMode.Default)
-        { }
-
-        /// <summary>This method is obsolete and will be removed in future versions.</summary>
-        /// <param name="mode">Obsolete.</param>
-        [Obsolete]
-        public GLControl(DisplayMode mode)
-            : this(mode.ToGraphicsMode())
-        { }
-
-        /// <summary>
-        /// Constructs a new GLControl with the specified GraphicsMode.
-        /// </summary>
-        /// <param name="mode">The OpenTK.Graphics.GraphicsMode of the control.</param>
-        public GLControl(GraphicsMode mode)
-        {
-            SetStyle(ControlStyles.Opaque, true);
-            SetStyle(ControlStyles.UserPaint, true);
-            SetStyle(ControlStyles.AllPaintingInWmPaint, true);
-            DoubleBuffered = false;
-
-            InitializeComponent();
-
-            this.format = mode;
-
-            // On Windows, you first need to create the window, then set the pixel format.
-            // On X11, you first need to select the visual, then create the window.
-            // On OSX, ???
-            // Right now, pixel formats/visuals are selected during context creation. In the future,
-            // it would be better to decouple selection from context creation, which will allow us
-            // to clean up this hacky code. The best option is to do this along with multisampling
-            // support.
-<<<<<<< HEAD
-            if (DesignMode)
-                implementation = new Platform.Dummy.DummyGLControl();
-            else if (Configuration.RunningOnWindows)
-                implementation = new Platform.Windows.WinGLControl(mode, this);
-            else if (Configuration.RunningOnX11)
-                implementation = new Platform.X11.X11GLControl(mode, this);
-            else if (Configuration.RunningOnOSX)
-                throw new PlatformNotSupportedException("Refer to http://www.opentk.com for more information.");
-=======
-            implementation = Platform.Factory.CreateGLControl(mode, this);
->>>>>>> 4af96e9e
-
-            this.CreateControl();
-        }
-
-        #endregion
-
-        protected override void OnResize(EventArgs e)
-        {
-            if (context != null)
-                context.Update(window_info);
-
-            base.OnResize(e);
-        }
-        protected override void OnParentChanged(EventArgs e)
-        {
-            if (context != null)
-                context.Update(window_info);
-            
-            base.OnParentChanged(e);
-        }
-
-        #region --- Protected Methods ---
-
-        /// <summary>Raises the HandleCreated event.</summary>
-        /// <param name="e">Not used.</param>
-        protected override void OnHandleCreated(EventArgs e)
-        {
-            base.OnHandleCreated(e);
-
-            this.Context = implementation.CreateContext();
-
-            this.window_info = implementation.WindowInfo;
-            this.MakeCurrent();
-            ((IGraphicsContextInternal)this.Context).LoadAll();
-        }
-
-        /// <summary>Raises the HandleDestroyed event.</summary>
-        /// <param name="e">Not used.</param>
-        protected override void OnHandleDestroyed(EventArgs e)
-        {
-            base.OnHandleDestroyed(e);
-            if (this.Context != null)
-            {
-                this.Context.Dispose();
-                this.Context = null;
-            }
-            this.window_info = null;
-        }
-
-        /// <summary>
-        /// Raises the System.Windows.Forms.Control.Paint event.
-        /// </summary>
-        /// <param name="e">A System.Windows.Forms.PaintEventArgs that contains the event data.</param>
-        protected override void OnPaint(PaintEventArgs e)
-        {
-            if (DesignMode)
-                e.Graphics.Clear(BackColor);
-            base.OnPaint(e);
-        }
-
-        #endregion
-
-        #region --- Public Methods ---
-
-        #region public void SwapBuffers()
-
-        /// <summary>
-        /// Swaps the front and back buffers, presenting the rendered scene to the screen.
-        /// </summary>
-        public void SwapBuffers()
-        {
-            Context.SwapBuffers();
-        }
-
-        #endregion
-
-        #region public void MakeCurrent()
-
-        /// <summary>
-        /// Makes the underlying this GLControl current in the calling thread.
-        /// All OpenGL commands issued are hereafter interpreted by this GLControl.
-        /// </summary>
-        public void MakeCurrent()
-        {
-            this.Context.MakeCurrent(this.window_info);
-        }
-
-        #endregion
-
-        #region public void CreateContext()
-        
-        /// <summary>
-        /// Creates a GraphicsContext and attaches it to this GLControl.
-        /// </summary>
-        public void CreateContext()
-        {
-            if (context != null) throw new InvalidOperationException("GLControl already contains an OpenGL context.");
-            if (format == null) format = GraphicsMode.Default;
-
-            if (!this.DesignMode)
-            {
-                // Note: Mono's implementation of Windows.Forms on X11 does not allow the context to
-                // have a different colordepth from the parent window.
-                //context = new GraphicsContext(format, helper.WindowInfo);
-                if (Configuration.RunningOnX11)
-                {
-                    //OpenTK.Platform.X11.X11WindowInfo info = 
-                    //    (context as IGraphicsContextInternal).Info as OpenTK.Platform.X11.X11WindowInfo;
-                    //IntPtr visual = info.VisualInfo.visual;
-                    //IntPtr colormap = OpenTK.Platform.X11.API.CreateColormap(info.Display, info.RootWindow, visual, 0);
-                    //IntPtr visual = ((OpenTK.Platform.X11.X11WindowInfo)helper.WindowInfo).VisualInfo.visual;
-                    //IntPtr colormap = OpenTK.Platform.X11.API.CreateColormap(info.Display, info.RootWindow, visual, 0);
-
-                    //Type xplatui = Type.GetType("System.Windows.Forms.XplatUIX11, System.Windows.Forms");
-                    //if (xplatui == null)
-                    //    throw new PlatformNotSupportedException(
-                    //        "System.Windows.Forms.XplatUIX11 missing. Unsupported platform or Mono runtime version, aborting.");
-
-                    //xplatui.GetField("CustomVisual",
-                    //                 System.Reflection.BindingFlags.Static | System.Reflection.BindingFlags.NonPublic)
-                    //    .SetValue(null, visual);
-                    
-                    //xplatui.GetField("CustomColormap",
-                    //                 System.Reflection.BindingFlags.Static | System.Reflection.BindingFlags.NonPublic)
-                    //    .SetValue(null, colormap);
-
-                    //Debug.Print("Mono/X11 System.Windows.Forms custom visual and colormap installed succesfully.");
-                }
-            }
-            else
-                context = new Platform.Dummy.DummyGLContext(format);
-
-            this.MakeCurrent();
-            (context as IGraphicsContextInternal).LoadAll();
-        }
-
-        #endregion
-
-        #region public void DestroyContext()
-
-        /// <summary>
-        /// Destroys the GraphicsContext attached to this GLControl.
-        /// </summary>
-        /// <exception cref="NullReferenceException">Occurs when no GraphicsContext is attached.</exception>
-        public void DestroyContext()
-        {
-            Context.Dispose();
-            Context = null;
-        }
-
-        #endregion
-
-        #region public bool IsIdle
-
-        /// <summary>
-        /// Gets a value indicating whether the current thread contains pending system messages.
-        /// </summary>
-        [Browsable(false)]
-        public bool IsIdle
-        {
-            get { return implementation.IsIdle; }
-        }
-
-        #endregion
-
-        #region public IGraphicsContext Context
-
-        /// <summary>
-        /// Gets an interface to the underlying GraphicsContext used by this GLControl.
-        /// </summary>
-        [Browsable(false)]
-        public IGraphicsContext Context
-        {
-            get { return context; }
-            private set { context = value; }
-        }
-
-        #endregion
-
-        #region public float AspectRatio
-
-        /// <summary>
-        /// Gets the aspect ratio of this GLControl.
-        /// </summary>
-        [Description("The aspect ratio of the client area of this GLControl.")]
-        public float AspectRatio
-        {
-            get
-            {
-                return this.ClientSize.Width / (float)this.ClientSize.Height;
-            }
-        }
-
-        #endregion
-
-        #region public bool VSync
-
-        /// <summary>
-        /// Gets or sets a value indicating whether vsync is active for this GLControl.
-        /// </summary>
-        [Description("Indicates whether GLControl updates are synced to the monitor's refresh.")]
-        public bool VSync
-        {
-            get
-            {
-                if (Context != null)
-                    return Context.VSync;
-                return false;
-            }
-            set
-            {
-                if (Context != null)
-                    Context.VSync = value;
-            }
-        }
-
-        #endregion
-
-        #region public GraphicsMode GraphicsMode
-
-        /// <summary>
-        /// Gets the GraphicsMode of the GraphicsContext attached to this GLControl.
-        /// </summary>
-        /// <remarks>
-        /// To change the GraphicsMode, you must destroy and recreate the GLControl.
-        /// </remarks>
-        public GraphicsMode GraphicsMode
-        {
-            get { return (Context as IGraphicsContextInternal).GraphicsMode; }
-        }
-
-        #endregion
-
-        #region public Bitmap GrabScreenshot()
-
-        /// <summary>Grabs a screenshot of the frontbuffer contents.</summary>
-        /// <returns>A System.Drawing.Bitmap, containing the contents of the frontbuffer.</returns>
-        /// <exception cref="GraphicsContextException">
-        /// Occurs when no OpenTK.Graphics.GraphicsContext is current in the calling thread.
-        /// </exception>
-        public Bitmap GrabScreenshot()
-        {
-            Bitmap bmp = new Bitmap(this.ClientSize.Width, this.ClientSize.Height);
-            System.Drawing.Imaging.BitmapData data = 
-                bmp.LockBits(this.ClientRectangle, System.Drawing.Imaging.ImageLockMode.WriteOnly,
-                             System.Drawing.Imaging.PixelFormat.Format24bppRgb);
-            GL.ReadPixels(0, 0, this.ClientSize.Width, this.ClientSize.Height, PixelFormat.Bgr, PixelType.UnsignedByte,
-                          data.Scan0);
-            bmp.UnlockBits(data);
-            bmp.RotateFlip(RotateFlipType.RotateNoneFlipY);
-            return bmp;
-        }
-
-        #endregion
-
-        #endregion
-    }
-
-    #region internal interface IPlatformIdle
-#if false
-    internal interface IPlatformIdle
-    {
-        bool IsIdle { get; }
-    }
-
-    internal class X11PlatformIdle : IPlatformIdle
-    {
-        object get_lock = new object();
-        IntPtr display;
-
-        public X11PlatformIdle(WindowInfo info)
-        {
-            display = new OpenTK.Platform.X11.WindowInfo(info).Display;//((OpenTK.Platform.X11.WindowInfo)info).Display;
-        }
-
-        #region IPlatformIdle Members
-
-        public bool IsIdle
-        {
-            get
-            {
-                lock (get_lock)
-                {
-                    return OpenTK.Platform.X11.Functions.XPending(display) == 0;
-                }
-            }
-        }
-
-        #endregion
-    }
-#endif
-
-    #endregion
-}
+﻿#region --- License ---
+/* Licensed under the MIT/X11 license.
+ * Copyright (c) 2006-2008 the OpenTK Team.
+ * This notice may not be removed from any source distribution.
+ * See license.txt for licensing detailed licensing details.
+ */
+#endregion
+
+using System;
+using System.Collections.Generic;
+using System.ComponentModel;
+using System.Drawing;
+using System.Data;
+using System.Text;
+using System.Windows.Forms;
+
+using OpenTK.Platform;
+using OpenTK.Graphics;
+using OpenTK.Graphics.OpenGL;
+using System.Diagnostics;
+
+namespace OpenTK
+{
+    /// <summary>
+    /// Defines a UserControl with OpenGL rendering capabilities.
+    /// </summary>
+    public partial class GLControl : UserControl
+    {
+        IGraphicsContext context;
+        IGLControl implementation;
+        GraphicsMode format;
+        IWindowInfo window_info;
+
+        #region --- Constructor ---
+
+        /// <summary>
+        /// Constructs a new GLControl.
+        /// </summary>
+        public GLControl()
+            : this(GraphicsMode.Default)
+        { }
+
+        /// <summary>This method is obsolete and will be removed in future versions.</summary>
+        /// <param name="mode">Obsolete.</param>
+        [Obsolete]
+        public GLControl(DisplayMode mode)
+            : this(mode.ToGraphicsMode())
+        { }
+
+        /// <summary>
+        /// Constructs a new GLControl with the specified GraphicsMode.
+        /// </summary>
+        /// <param name="mode">The OpenTK.Graphics.GraphicsMode of the control.</param>
+        public GLControl(GraphicsMode mode)
+        {
+            SetStyle(ControlStyles.Opaque, true);
+            SetStyle(ControlStyles.UserPaint, true);
+            SetStyle(ControlStyles.AllPaintingInWmPaint, true);
+            DoubleBuffered = false;
+
+            InitializeComponent();
+
+            this.format = mode;
+
+            // On Windows, you first need to create the window, then set the pixel format.
+            // On X11, you first need to select the visual, then create the window.
+            // On OSX, the pixel format needs to be selected before the GL context.
+            // Right now, pixel formats/visuals are selected during context creation. In the future,
+            // it would be better to decouple selection from context creation, which will allow us
+            // to clean up this hacky code. The best option is to do this along with multisampling
+            // support.
+            if (DesignMode)
+                implementation = new Platform.Dummy.DummyGLControl();
+            else
+                implementation = Platform.Factory.CreateGLControl(mode, this);
+
+            this.CreateControl();
+        }
+
+        #endregion
+
+        protected override void OnResize(EventArgs e)
+        {
+            if (context != null)
+                context.Update(window_info);
+
+            base.OnResize(e);
+        }
+        protected override void OnParentChanged(EventArgs e)
+        {
+            if (context != null)
+                context.Update(window_info);
+            
+            base.OnParentChanged(e);
+        }
+
+        #region --- Protected Methods ---
+
+        /// <summary>Raises the HandleCreated event.</summary>
+        /// <param name="e">Not used.</param>
+        protected override void OnHandleCreated(EventArgs e)
+        {
+            base.OnHandleCreated(e);
+
+            this.Context = implementation.CreateContext();
+
+            this.window_info = implementation.WindowInfo;
+            this.MakeCurrent();
+            ((IGraphicsContextInternal)this.Context).LoadAll();
+        }
+
+        /// <summary>Raises the HandleDestroyed event.</summary>
+        /// <param name="e">Not used.</param>
+        protected override void OnHandleDestroyed(EventArgs e)
+        {
+            base.OnHandleDestroyed(e);
+            if (this.Context != null)
+            {
+                this.Context.Dispose();
+                this.Context = null;
+            }
+            this.window_info = null;
+        }
+
+        /// <summary>
+        /// Raises the System.Windows.Forms.Control.Paint event.
+        /// </summary>
+        /// <param name="e">A System.Windows.Forms.PaintEventArgs that contains the event data.</param>
+        protected override void OnPaint(PaintEventArgs e)
+        {
+            if (DesignMode)
+                e.Graphics.Clear(BackColor);
+            base.OnPaint(e);
+        }
+
+        #endregion
+
+        #region --- Public Methods ---
+
+        #region public void SwapBuffers()
+
+        /// <summary>
+        /// Swaps the front and back buffers, presenting the rendered scene to the screen.
+        /// </summary>
+        public void SwapBuffers()
+        {
+            Context.SwapBuffers();
+        }
+
+        #endregion
+
+        #region public void MakeCurrent()
+
+        /// <summary>
+        /// Makes the underlying this GLControl current in the calling thread.
+        /// All OpenGL commands issued are hereafter interpreted by this GLControl.
+        /// </summary>
+        public void MakeCurrent()
+        {
+            this.Context.MakeCurrent(this.window_info);
+        }
+
+        #endregion
+
+        #region public void CreateContext()
+        
+        /// <summary>
+        /// Creates a GraphicsContext and attaches it to this GLControl.
+        /// </summary>
+        public void CreateContext()
+        {
+            if (context != null) throw new InvalidOperationException("GLControl already contains an OpenGL context.");
+            if (format == null) format = GraphicsMode.Default;
+
+            if (!this.DesignMode)
+            {
+                // Note: Mono's implementation of Windows.Forms on X11 does not allow the context to
+                // have a different colordepth from the parent window.
+                //context = new GraphicsContext(format, helper.WindowInfo);
+                if (Configuration.RunningOnX11)
+                {
+                    //OpenTK.Platform.X11.X11WindowInfo info = 
+                    //    (context as IGraphicsContextInternal).Info as OpenTK.Platform.X11.X11WindowInfo;
+                    //IntPtr visual = info.VisualInfo.visual;
+                    //IntPtr colormap = OpenTK.Platform.X11.API.CreateColormap(info.Display, info.RootWindow, visual, 0);
+                    //IntPtr visual = ((OpenTK.Platform.X11.X11WindowInfo)helper.WindowInfo).VisualInfo.visual;
+                    //IntPtr colormap = OpenTK.Platform.X11.API.CreateColormap(info.Display, info.RootWindow, visual, 0);
+
+                    //Type xplatui = Type.GetType("System.Windows.Forms.XplatUIX11, System.Windows.Forms");
+                    //if (xplatui == null)
+                    //    throw new PlatformNotSupportedException(
+                    //        "System.Windows.Forms.XplatUIX11 missing. Unsupported platform or Mono runtime version, aborting.");
+
+                    //xplatui.GetField("CustomVisual",
+                    //                 System.Reflection.BindingFlags.Static | System.Reflection.BindingFlags.NonPublic)
+                    //    .SetValue(null, visual);
+                    
+                    //xplatui.GetField("CustomColormap",
+                    //                 System.Reflection.BindingFlags.Static | System.Reflection.BindingFlags.NonPublic)
+                    //    .SetValue(null, colormap);
+
+                    //Debug.Print("Mono/X11 System.Windows.Forms custom visual and colormap installed succesfully.");
+                }
+            }
+            else
+                context = new Platform.Dummy.DummyGLContext(format);
+
+            this.MakeCurrent();
+            (context as IGraphicsContextInternal).LoadAll();
+        }
+
+        #endregion
+
+        #region public void DestroyContext()
+
+        /// <summary>
+        /// Destroys the GraphicsContext attached to this GLControl.
+        /// </summary>
+        /// <exception cref="NullReferenceException">Occurs when no GraphicsContext is attached.</exception>
+        public void DestroyContext()
+        {
+            Context.Dispose();
+            Context = null;
+        }
+
+        #endregion
+
+        #region public bool IsIdle
+
+        /// <summary>
+        /// Gets a value indicating whether the current thread contains pending system messages.
+        /// </summary>
+        [Browsable(false)]
+        public bool IsIdle
+        {
+            get { return implementation.IsIdle; }
+        }
+
+        #endregion
+
+        #region public IGraphicsContext Context
+
+        /// <summary>
+        /// Gets an interface to the underlying GraphicsContext used by this GLControl.
+        /// </summary>
+        [Browsable(false)]
+        public IGraphicsContext Context
+        {
+            get { return context; }
+            private set { context = value; }
+        }
+
+        #endregion
+
+        #region public float AspectRatio
+
+        /// <summary>
+        /// Gets the aspect ratio of this GLControl.
+        /// </summary>
+        [Description("The aspect ratio of the client area of this GLControl.")]
+        public float AspectRatio
+        {
+            get
+            {
+                return this.ClientSize.Width / (float)this.ClientSize.Height;
+            }
+        }
+
+        #endregion
+
+        #region public bool VSync
+
+        /// <summary>
+        /// Gets or sets a value indicating whether vsync is active for this GLControl.
+        /// </summary>
+        [Description("Indicates whether GLControl updates are synced to the monitor's refresh.")]
+        public bool VSync
+        {
+            get
+            {
+                if (Context != null)
+                    return Context.VSync;
+                return false;
+            }
+            set
+            {
+                if (Context != null)
+                    Context.VSync = value;
+            }
+        }
+
+        #endregion
+
+        #region public GraphicsMode GraphicsMode
+
+        /// <summary>
+        /// Gets the GraphicsMode of the GraphicsContext attached to this GLControl.
+        /// </summary>
+        /// <remarks>
+        /// To change the GraphicsMode, you must destroy and recreate the GLControl.
+        /// </remarks>
+        public GraphicsMode GraphicsMode
+        {
+            get { return (Context as IGraphicsContextInternal).GraphicsMode; }
+        }
+
+        #endregion
+
+        #region public Bitmap GrabScreenshot()
+
+        /// <summary>Grabs a screenshot of the frontbuffer contents.</summary>
+        /// <returns>A System.Drawing.Bitmap, containing the contents of the frontbuffer.</returns>
+        /// <exception cref="GraphicsContextException">
+        /// Occurs when no OpenTK.Graphics.GraphicsContext is current in the calling thread.
+        /// </exception>
+        public Bitmap GrabScreenshot()
+        {
+            Bitmap bmp = new Bitmap(this.ClientSize.Width, this.ClientSize.Height);
+            System.Drawing.Imaging.BitmapData data = 
+                bmp.LockBits(this.ClientRectangle, System.Drawing.Imaging.ImageLockMode.WriteOnly,
+                             System.Drawing.Imaging.PixelFormat.Format24bppRgb);
+            GL.ReadPixels(0, 0, this.ClientSize.Width, this.ClientSize.Height, PixelFormat.Bgr, PixelType.UnsignedByte,
+                          data.Scan0);
+            bmp.UnlockBits(data);
+            bmp.RotateFlip(RotateFlipType.RotateNoneFlipY);
+            return bmp;
+        }
+
+        #endregion
+
+        #endregion
+    }
+
+    #region internal interface IPlatformIdle
+#if false
+    internal interface IPlatformIdle
+    {
+        bool IsIdle { get; }
+    }
+
+    internal class X11PlatformIdle : IPlatformIdle
+    {
+        object get_lock = new object();
+        IntPtr display;
+
+        public X11PlatformIdle(WindowInfo info)
+        {
+            display = new OpenTK.Platform.X11.WindowInfo(info).Display;//((OpenTK.Platform.X11.WindowInfo)info).Display;
+        }
+
+        #region IPlatformIdle Members
+
+        public bool IsIdle
+        {
+            get
+            {
+                lock (get_lock)
+                {
+                    return OpenTK.Platform.X11.Functions.XPending(display) == 0;
+                }
+            }
+        }
+
+        #endregion
+    }
+#endif
+
+    #endregion
+}