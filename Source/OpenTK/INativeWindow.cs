﻿#region License
//
// The Open Toolkit Library License
//
// Copyright (c) 2006 - 2009 the Open Toolkit library.
// Copyright 2013 Xamarin Inc
//
// Permission is hereby granted, free of charge, to any person obtaining a copy
// of this software and associated documentation files (the "Software"), to deal
// in the Software without restriction, including without limitation the rights to 
// use, copy, modify, merge, publish, distribute, sublicense, and/or sell copies of
// the Software, and to permit persons to whom the Software is furnished to do
// so, subject to the following conditions:
//
// The above copyright notice and this permission notice shall be included in all
// copies or substantial portions of the Software.
//
// THE SOFTWARE IS PROVIDED "AS IS", WITHOUT WARRANTY OF ANY KIND,
// EXPRESS OR IMPLIED, INCLUDING BUT NOT LIMITED TO THE WARRANTIES
// OF MERCHANTABILITY, FITNESS FOR A PARTICULAR PURPOSE AND
// NONINFRINGEMENT. IN NO EVENT SHALL THE AUTHORS OR COPYRIGHT
// HOLDERS BE LIABLE FOR ANY CLAIM, DAMAGES OR OTHER LIABILITY,
// WHETHER IN AN ACTION OF CONTRACT, TORT OR OTHERWISE, ARISING
// FROM, OUT OF OR IN CONNECTION WITH THE SOFTWARE OR THE USE OR
// OTHER DEALINGS IN THE SOFTWARE.
//
#endregion

using System;
using System.Collections.Generic;
using System.ComponentModel;
using System.Drawing;
<<<<<<< HEAD
=======
#else
using OpenTK.Minimal;
#endif
>>>>>>> 4f03af0b
using System.Text;
using OpenTK.Platform;

namespace OpenTK
{
    /// <summary>
    /// Defines the interface for a native window. 
    /// </summary>
    public interface INativeWindow : IDisposable
    {
#if !IPHONE
        /// <summary>
        /// Gets or sets the <see cref="System.Drawing.Icon"/> of the window.
        /// </summary>
        Icon Icon { get; set; }
#endif

        /// <summary>
        /// Gets or sets the title of the window.
        /// </summary>
        string Title { get; set; }
        
        /// <summary>
        /// Gets a System.Boolean that indicates whether this window has input focus.
        /// </summary>
        bool Focused { get; }
        
        /// <summary>
        /// Gets or sets a System.Boolean that indicates whether the window is visible.
        /// </summary>
        bool Visible { get; set; }
        
        /// <summary>
        /// Gets a System.Boolean that indicates whether the window has been created and has not been destroyed.
        /// </summary>
        bool Exists { get; }
        
        /// <summary>
        /// Gets the <see cref="OpenTK.Platform.IWindowInfo"/> for this window.
        /// </summary>
        IWindowInfo WindowInfo { get; }
        
        /// <summary>
        /// Gets or sets the <see cref="OpenTK.WindowState"/> for this window.
        /// </summary>
        WindowState WindowState { get; set; }
        
        /// <summary>
        /// Gets or sets the <see cref="OpenTK.WindowBorder"/> for this window.
        /// </summary>
        WindowBorder WindowBorder { get; set; }

        /// <summary>
        /// Gets or sets a <see cref="System.Drawing.Rectangle"/> structure the contains the external bounds of this window, in screen coordinates.
        /// External bounds include the title bar, borders and drawing area of the window.
        /// </summary>
        Rectangle Bounds { get; set; }
        
        /// <summary>
        /// Gets or sets a <see cref="System.Drawing.Point"/> structure that contains the location of this window on the desktop.
        /// </summary>
        Point Location { get; set; }
        
        /// <summary>
        /// Gets or sets a <see cref="System.Drawing.Size"/> structure that contains the external size of this window.
        /// </summary>
        Size Size { get; set; }
        
        /// <summary>
        /// Gets or sets the horizontal location of this window on the desktop.
        /// </summary>
        int X { get; set; }
        
        /// <summary>
        /// Gets or sets the vertical location of this window on the desktop.
        /// </summary>
        int Y { get; set; }
        
        /// <summary>
        /// Gets or sets the external width of this window.
        /// </summary>
        int Width { get; set; }
        
        /// <summary>
        /// Gets or sets the external height of this window.
        /// </summary>
        int Height { get; set; }
        
        /// <summary>
        /// Gets or sets a <see cref="System.Drawing.Rectangle"/> structure that contains the internal bounds of this window, in client coordinates.
        /// The internal bounds include the drawing area of the window, but exclude the titlebar and window borders.
        /// </summary>
        Rectangle ClientRectangle { get; set; }
        
        /// <summary>
        /// Gets or sets a <see cref="System.Drawing.Size"/> structure that contains the internal size this window.
        /// </summary>
        Size ClientSize { get; set; }

#if !IPHONE
        /// <summary>
        /// This property is deprecated and should not be used.
        /// </summary>
        [Obsolete]
        OpenTK.Input.IInputDriver InputDriver { get; }

        /// <summary>
        /// Gets or sets a value, indicating whether the mouse cursor is visible.
        /// </summary>
        bool CursorVisible { get; set; }
#endif

//        /// <summary>
//        /// Gets or sets a value, indicating whether the mouse cursor is confined inside the window size.
//        /// </summary>
//        bool CursorGrabbed { get; set; }

        /// <summary>
        /// Closes this window.
        /// </summary>
        void Close();
        
        /// <summary>
        /// Processes pending window events.
        /// </summary>
        void ProcessEvents();
        
        /// <summary>
        /// Transforms the specified point from screen to client coordinates. 
        /// </summary>
        /// <param name="point">
        /// A <see cref="System.Drawing.Point"/> to transform.
        /// </param>
        /// <returns>
        /// The point transformed to client coordinates.
        /// </returns>
        Point PointToClient(Point point);
        
        /// <summary>
        /// Transforms the specified point from client to screen coordinates. 
        /// </summary>
        /// <param name="point">
        /// A <see cref="System.Drawing.Point"/> to transform.
        /// </param>
        /// <returns>
        /// The point transformed to screen coordinates.
        /// </returns>
        Point PointToScreen(Point point);

        /// <summary>
        /// Occurs whenever the window is moved. 
        /// </summary>
        event EventHandler<EventArgs> Move;

        /// <summary>
        /// Occurs whenever the window is resized. 
        /// </summary>
        event EventHandler<EventArgs> Resize;

        /// <summary>
        /// Occurs when the window is about to close. 
        /// </summary>
        event EventHandler<CancelEventArgs> Closing;

        /// <summary>
        /// Occurs after the window has closed. 
        /// </summary>
        event EventHandler<EventArgs> Closed;

        /// <summary>
        /// Occurs when the window is disposed. 
        /// </summary>
        event EventHandler<EventArgs> Disposed;

#if !IPHONE
        /// <summary>
        /// Occurs when the <see cref="Icon"/> property of the window changes. 
        /// </summary>
        event EventHandler<EventArgs> IconChanged;
#endif

        /// <summary>
        /// Occurs when the <see cref="Title"/> property of the window changes.
        /// </summary>
        event EventHandler<EventArgs> TitleChanged;

        /// <summary>
        /// Occurs when the <see cref="Visible"/> property of the window changes.
        /// </summary>
        event EventHandler<EventArgs> VisibleChanged;

        /// <summary>
        /// Occurs when the <see cref="Focused"/> property of the window changes.
        /// </summary>
        event EventHandler<EventArgs> FocusedChanged;

        /// <summary>
        /// Occurs when the <see cref="WindowBorder"/> property of the window changes.
        /// </summary>
        event EventHandler<EventArgs> WindowBorderChanged;

        /// <summary>
        /// Occurs when the <see cref="WindowState"/> property of the window changes.
        /// </summary>
        event EventHandler<EventArgs> WindowStateChanged;

        /// <summary>
        /// Occurs whenever a character is typed.
        /// </summary>
        event EventHandler<KeyPressEventArgs> KeyPress;

#if !IPHONE
        
        /// <summary>
        /// Occurs whenever a keyboard key is released.
        /// </summary>
        event EventHandler<OpenTK.Input.KeyboardKeyEventArgs> KeyUp;

        /// <summary>
        /// Occurs whenever a keybord key is pressed.
        /// </summary>
        event EventHandler<OpenTK.Input.KeyboardKeyEventArgs> KeyDown;

        /// <summary>
        /// Occurs whenever the mouse cursor leaves the window <see cref="Bounds"/>.
        /// </summary>
        event EventHandler<EventArgs> MouseLeave;

        /// <summary>
        /// Occurs whenever the mouse cursor enters the window <see cref="Bounds"/>.
        /// </summary>
        event EventHandler<EventArgs> MouseEnter;

        //event EventHandler<MouseEventArgs> MouseMove;
        //event EventHandler<MouseEventArgs> MouseWheel; 
        //event EventHandler<MouseEventArgs> MouseDown;
        //event EventHandler<MouseEventArgs> MouseUp;
        //event EventHandler<MouseEventArgs> MouseClick;
        //event EventHandler<MouseEventArgs> MouseDoubleClick;

        //event EventHandler<DragEventArgs> DragDrop;
        //event EventHandler<DragEventArgs> DragEnter;
        //event EventHandler<DragEventArgs> DragOver;
        //event EventHandler<EventArgs> DragLeave;
#endif
    }
}<|MERGE_RESOLUTION|>--- conflicted
+++ resolved
@@ -29,13 +29,11 @@
 using System;
 using System.Collections.Generic;
 using System.ComponentModel;
+#if !IPHONE
 using System.Drawing;
-<<<<<<< HEAD
-=======
 #else
 using OpenTK.Minimal;
 #endif
->>>>>>> 4f03af0b
 using System.Text;
 using OpenTK.Platform;
 
