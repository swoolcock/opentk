//
// Copyright (C) 2009 the Open Toolkit (http://www.opentk.com)
// Copyright 2013 Xamarin Inc
//
// Permission is hereby granted, free of charge, to any person obtaining
// a copy of this software and associated documentation files (the
// "Software"), to deal in the Software without restriction, including
// without limitation the rights to use, copy, modify, merge, publish,
// distribute, sublicense, and/or sell copies of the Software, and to
// permit persons to whom the Software is furnished to do so, subject to
// the following conditions:
// 
// The above copyright notice and this permission notice shall be
// included in all copies or substantial portions of the Software.
// 
// THE SOFTWARE IS PROVIDED "AS IS", WITHOUT WARRANTY OF ANY KIND,
// EXPRESS OR IMPLIED, INCLUDING BUT NOT LIMITED TO THE WARRANTIES OF
// MERCHANTABILITY, FITNESS FOR A PARTICULAR PURPOSE AND
// NONINFRINGEMENT. IN NO EVENT SHALL THE AUTHORS OR COPYRIGHT HOLDERS BE
// LIABLE FOR ANY CLAIM, DAMAGES OR OTHER LIABILITY, WHETHER IN AN ACTION
// OF CONTRACT, TORT OR OTHERWISE, ARISING FROM, OUT OF OR IN CONNECTION
// WITH THE SOFTWARE OR THE USE OR OTHER DEALINGS IN THE SOFTWARE.
//

using System;
using System.Collections.Generic;
using System.IO;
using System.Linq;
using System.Text.RegularExpressions;
using System.Xml.Linq;
using System.Diagnostics;

namespace CHeaderToXML
{
    // Todo: Array parameters are copied as-is, e.g.: int foo[4] -> <param type="int" name="foo[4]" />.
    // This should become <param type="int*" name="foo" count="4" />.
    // Todo: Fails to parse ES extension headers, which mix enum and function definitions.

    // Parses ES and CL header files.
    sealed class ESCLParser : Parser
    {
        Regex extensions = new Regex("(ARB|EXT|AMD|NV|OES|QCOM)", RegexOptions.RightToLeft | RegexOptions.Compiled);
        Regex array_size = new Regex(@"\[.+\]", RegexOptions.RightToLeft | RegexOptions.Compiled);
        Regex EnumToken  = new Regex(@"^#define \w+\s+\(?-?\w+\s?<?<?\s?-?\w*\)?$", RegexOptions.Compiled);

        public override IEnumerable<XElement> Parse(string[] lines)
        {
            char[] splitters = new char[] { ' ', '\t', ',', '(', ')', ';', '\n', '\r' };

            // Line splitter
            Func<string, string[]> split = line =>
                line.Split(splitters, StringSplitOptions.RemoveEmptyEntries);

            // Adds new enum to the accumulator (acc)
            Func<string, List<XElement>, List<XElement>> enum_name = (line, acc) =>
            {
				bool is_long_bitfield = false;
				
                Func<string, string[]> get_tokens = (_) =>
                    line.Trim("/*. ".ToCharArray()).Split(" _-+".ToCharArray(), StringSplitOptions.RemoveEmptyEntries).Select(t =>
                    {
                        switch (t.ToLower())
                        {
                            case ("bitfield"):
								is_long_bitfield = true;
								return "Flags";
						
                            default:
                                if (t.ToLower() == Prefix)
                                    return "";
                                else
                                    return t;
                        }
                        /* gmcs bug 336258 */ return "";
                    }).ToArray();

                Func<string[], string> get_name = tokens =>
                {
                    // Some comments do not indicate enums. Cull them!
                    if (tokens[0].StartsWith("$"))
                        return null;
                    
                    // Some names consist of more than one tokens. Concatenate them.
                    return tokens.Aggregate(
                        "",
                        (string n, string token) =>
                        {
                            n += String.IsNullOrEmpty(token) ? "" : Char.ToUpper(token[0]).ToString() + token.Substring(1);
                            return n;
                        },
                        n => n);
                };

                Func<string, string> translate_name = name =>
                {
                    if (String.IsNullOrEmpty(name))
                        return name;

                    // Patch some names that are known to be problematic
                    if (name.EndsWith("FlagsFlags"))
                        name = name.Replace("FlagsFlags", "Flags");

                    switch (name)
                    {
                        case "OpenGLEScoreversions":
                        case "EGLVersioning":
                        case "OpenCLVersion": return "Version";
                        case "ShaderPrecision-SpecifiedTypes": return "ShaderPrecision";
                        case "Texturecombine+dot3": return "TextureCombine";
                        case "MacroNamesAndCorrespondingValuesDefinedByOpenCL": return null;
                        default: return name;
                    }
                };

                Func<string, List<XElement>> add_enum = @enum =>
                {
                    switch (@enum)
                    {
                        case null:
                        case "":
                            return acc;
                        default:
                            acc.Add(new XElement("enum",
							    new XAttribute("name", @enum),
                                new XAttribute("type", is_long_bitfield ? "long" : "int")));
                            return acc;
                    }
                };

                return add_enum(translate_name(get_name(get_tokens(line))));
            };

            // Adds new token to last enum in accumulator
            Func<string, List<XElement>, List<XElement>> enum_token = (line, acc) =>
            {
                if (EnumToken.IsMatch(line))
                {
                    if (acc.Count == 0 || acc.Last().Name.LocalName != "enum")
                        acc.Add(new XElement("enum", new XAttribute("name", "Unknown")));

                    var tokens = split(line);
                    // Some constants are defined bitshifts, e.g. (1 << 2). If a constant contains parentheses
                    // we assume it is a bitshift. Otherwise, we assume it is single value, separated by space
                    // (e.g. 0xdeadbeef).
                    if (line.Contains("("))
                        tokens[2] = "(" + line.Split('(')[1];

                    // Check whether this is an include guard (e.g. #define __OPENCL_CL_H)
                    if (tokens[1].StartsWith("__"))
                        return acc;

                    // Check whether this is a known header define like WIN32_LEAN_AND_MEAN
                    switch (tokens[1])
                    {
                        case "WIN32_LEAN_AND_MEAN":
                        case "APIENTRY":
                        case "GLAPI":
                            return acc;
                    }

                    acc[acc.Count - 1].Add(new XElement("token",
                        new XAttribute("name", tokens[1].Substring(Prefix.Length + 1)),   // remove prefix
                        new XAttribute("value", tokens[2])));
                }
                return acc;
            };

            // Parses a function declaration
            var function_string = ""; // Used to concatenate functions that are split in different lines. (e.g. "void\nclFoo(int /* a */,\nint b);")
            Func<string, List<XElement>, List<XElement>> function = (line, acc) =>
            {
                if (!line.EndsWith(";"))
                {
                    function_string += line + " ";
                    return acc;
                }

                line = function_string + line;
                function_string = "";

                Func<string, string> GetExtension = name =>
                {
                    var match = extensions.Match(name);
                    return match != null && String.IsNullOrEmpty(match.Value) ? "Core" : match.Value;
                };

                var words = line.Split(splitters, StringSplitOptions.RemoveEmptyEntries);
                //var words = line.Replace("/*", "").Replace("*/", "").Split(" ()".ToCharArray(), StringSplitOptions.RemoveEmptyEntries);
                // ES does not start methods with 'extern', while CL does.
                // Remove the 'extern' keyword to create a single code-path.
                if (words[0] == "extern")
                    words = words.Skip(1).ToArray();

                string rettype = null;
                string funcname = null;
                GetFunctionNameAndType(words, out funcname, out rettype);

                var parameters_string = Regex.Match(line, @"\(.*\)").Captures[0].Value.TrimStart('(').TrimEnd(')');

                var parameters =
                    (from item in get_param.Matches(parameters_string).OfType<Match>()
                    select item.Captures[0].Value.TrimEnd(',')).ToList();

                var fun =
                    new
                    {
                        Name = funcname,
                        Return = rettype,
                        Version = Version,
                        Extension = GetExtension(funcname),
                        Profile = String.Empty,
                        Parameters = GetParameters(funcname, parameters_string)
                    };

                XElement func = new XElement("function", new XAttribute("name", fun.Name));
                func.Add(new XAttribute("extension", fun.Extension));
                func.Add(new XAttribute("profile", fun.Profile));
                func.Add(new XAttribute("category", fun.Version));
                func.Add(new XAttribute("version", fun.Version));

                func.Add(new XElement("returns", new XAttribute("type", fun.Return)));
                foreach (var p in fun.Parameters)
                {
                    var param = new XElement("param", new XAttribute("type", p.Type), new XAttribute("name", p.Name));
                    if (p.Count > 0)
                        param.Add(new XAttribute("count", p.Count));
                    param.Add(new XAttribute("flow", p.Flow));
                    func.Add(param);
                }

                acc.Add(func);
                return acc;
            };

            Func<string, bool> is_comment = line => line.StartsWith("/*") || line.StartsWith("//");
            Func<string, bool> is_enum = line => {
                if (!is_comment(line))
                    return false;

                // Some enum tokens are commented out and should not be confused with new enum declarations.
                // Since tokens are always in ALL_CAPS, while enum names always contain at least one lower case
                // character, we'll try to use this information to distinguish between the two.
                // Warning: rather fragile.
                if (Regex.IsMatch(line, @"/\*\s+([A-Z]+_?[0-9]*_?)+\s+\*/"))
                        return false;
                
                var toks = split(line);
                return toks.Length > 1;// && toks[1].StartsWith("GL");
            };
            Func<string, bool> is_function = line =>
                (line.StartsWith("GL_APICALL") || line.StartsWith("GL_API") ||
                line.StartsWith("GLAPI") || line.StartsWith("EGLAPI") ||
                line.StartsWith("extern CL_API_ENTRY"));

            var signatures = lines.Aggregate(
                new List<XElement>(),
                (List<XElement> acc, string line) =>
                {
                    return
                        is_function(line) || !String.IsNullOrEmpty(function_string) ? function(line, acc) :
                        is_enum(line) ? enum_name(line, acc) :
                        enum_token(line, acc);
                },
                acc =>
                    from elem in acc
                    where !elem.IsEmpty
                    select elem);

            return signatures;
        }

        class Parameter
        {
            public string Name { get; set; }
            public string Type { get; set; }
            public int Count { get; set; }
            public string Flow { get; set; }
        }

        // This regex matches function parameters.
        // The first part matches function pointers in the following format:
        // '[return type] (*[function pointer name])([parameter list]) [parameter name]
        // where [parameter name] may or may not be in comments.
        // The second part (after the '|') matches parameters of the following formats:
        // '[parameter type] [parameter name]', '[parameter type] [pointer] [parameter name]', 'const [parameter type][pointer] [parameter name]'
        // where [parameter name] may be inside comments (/* ... */) and [pointer] is '', '*', '**', etc.
        static readonly Regex get_param = new Regex(
            @"(\w+\s\(\*\w+\)\s*\(.*\)\s*(/\*.*?\*/|\w+)? | (const\s*)? (\w+\s*)+ (\**\s*\**) (/\*.*?\*/|\w+(\[.*?\])?)) ,?",
            RegexOptions.IgnorePatternWhitespace | RegexOptions.Compiled);

        IEnumerable<Parameter> GetParameters(string funcname, string parameters_string)
        {
            var parameters =
                get_param.Matches(parameters_string).OfType<Match>().Select(m => m.Captures[0].Value.TrimEnd(','));

            foreach (var item in parameters)
            {
                var tokens = item.Trim().Split(' ');
                // This only occurs in function pointers, e.g. void (*pfn_notify)() or void (*user_func)()
                var is_function_pointer = item.Contains("(*");
                var param_name =
                    is_function_pointer ? tokens[1].TrimStart('(', '*').Split(')')[0] :
                    (tokens.Last().Trim() != "*/" ? tokens.Last() : tokens[tokens.Length - 2]).Trim();
                var param_type =
                    is_function_pointer ? "IntPtr" :
                    (from t in tokens where t.Trim() != "const" && t.Trim() != "unsigned" select t).First().Trim();
                var has_array_size = array_size.IsMatch(param_name);
                var indirection_level =
                    is_function_pointer ? 0 :
                    (from c in param_name where c == '*' select c).Count() +
                    (from c in param_type where c == '*' select c).Count() +
                    (from t in tokens where t == "***" select t).Count() * 3 +
                    (from t in tokens where t == "**" select t).Count() * 2 +
                    (from t in tokens where t == "*" select t).Count() +
                    (has_array_size ? 1 : 0);
                // for adding indirection levels (pointers) to param_type
                var pointers = new string[] { "*", "*", "*", "*" };

                if (tokens.Length > 1)
                {
                    // Pointers are placed into the parameter Type, not Name
                    var name = (has_array_size ? array_size.Replace(param_name, "") : param_name).Replace("*", "");
                    var type = is_function_pointer ? param_type :
                        (tokens.Contains("unsigned") && !param_type.StartsWith("byte") ? "u" : "") +    // Make sure we don't ignore the unsigned part of unsigned parameters (e.g. unsigned int -> uint)
                        param_type.Replace("*", "") + String.Join("", pointers, 0, indirection_level);  // Normalize pointer indirection level (place as many asterisks as in indirection_level variable)
                    var count = has_array_size ? Int32.Parse(array_size.Match(param_name).Value.Trim('[', ']')) : 0;
                    var flow =
                        param_name.EndsWith("ret") ||
<<<<<<< HEAD
#if !IPHONE
=======
>>>>>>> 404eb3ea
                        ((funcname.StartsWith("Get") || funcname.StartsWith("Gen")) &&
                            indirection_level > 0 &&
                            !(funcname.EndsWith("Info") || funcname.EndsWith("IDs") || funcname.EndsWith("ImageFormats"))) ? // OpenCL contains Get*[Info|IDs|ImageFormats] methods with 'in' pointer parameters
                        "out" : "in";

                    yield return new Parameter { Name = name, Type = type, Count = count, Flow = flow };
                }
            }
        }

        void GetFunctionNameAndType(string[] words, out string funcname, out string rettype)
        {
            funcname = null;
            rettype  = null;

            bool inRettype = false;
            bool quit = false;
            for (int i = 0; !quit && i < words.Length; ++i) {
                switch (words [i]) {
                    case "const":
                        // ignore
                        break;
                    case "GLAPI":   // ES 1.0
                    case "GL_API": // ES 1.1
                    case "GL_APICALL":  // ES 2.0
                    case "CL_API_ENTRY": // CL 1.0
                        inRettype = true;
                        break;
#if IPHONE
                    // apple extensions ?!?
                    // there are things like this in glext.h:
                    // GL_API GLvoid glPopGroupMarkerEXT(void)  __OSX_AVAILABLE_STARTING(__MAC_NA,__IPHONE_5_0);
                    case "GLvoid": // ES 1.0
                        words [i] = words [i].Substring (2);
                        goto case "GLboolean";
                    case "GLboolean": // ES 1.0
                    case "GLuint": // ES 2.0
                        if (words [i + 1].StartsWith ("gl") && char.IsUpper (words [i + 1][2])) {
                            rettype += words [i];
                            inRettype = false;
                            funcname = words [i+1].Substring (Prefix.Length);
                            quit = true;
                            break;
                        } else {
                            if (inRettype)
                                rettype += words [i];
                            break;
                        }
#endif
                    case "APIENTRY":  // ES 1.0
                    case "GL_APIENTRY":  // ES 1.1 & 2.0
                    case "CL_API_CALL": // CL 1.0
                        inRettype = false;
                        funcname = words [i+1].Substring(Prefix.Length);
                        quit = true;
                        break;
                    default:
                        if (inRettype)
                            rettype += words [i];
                        break;
                }
            }
        }
    }
}<|MERGE_RESOLUTION|>--- conflicted
+++ resolved
@@ -326,10 +326,6 @@
                     var count = has_array_size ? Int32.Parse(array_size.Match(param_name).Value.Trim('[', ']')) : 0;
                     var flow =
                         param_name.EndsWith("ret") ||
-<<<<<<< HEAD
-#if !IPHONE
-=======
->>>>>>> 404eb3ea
                         ((funcname.StartsWith("Get") || funcname.StartsWith("Gen")) &&
                             indirection_level > 0 &&
                             !(funcname.EndsWith("Info") || funcname.EndsWith("IDs") || funcname.EndsWith("ImageFormats"))) ? // OpenCL contains Get*[Info|IDs|ImageFormats] methods with 'in' pointer parameters
